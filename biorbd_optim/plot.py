--- conflicted
+++ resolved
@@ -29,15 +29,9 @@
             self.ns += nlp["ns"] + 1
 
         self.axes = []
-<<<<<<< HEAD
-        if (self.problem_type == ProblemType.torque_driven
-                or self.problem_type == ProblemType.torque_driven_with_contact
-                or self.problem_type == ProblemType.muscles_and_torque_driven):
-=======
         if (self.problem_type == ProblemType.torque_driven or
                 self.problem_type == ProblemType.torque_driven_with_contact or
                 self.problem_type == ProblemType.muscles_and_torque_driven):
->>>>>>> 0ebe67c1
             for i in range(self.ocp.nb_phases):
                 if self.ocp.nlp[0]["nbQ"] != self.ocp.nlp[i]["nbQ"]:
                     raise RuntimeError(
@@ -111,18 +105,11 @@
             if (
                 self.problem_type == ProblemType.torque_driven
                 or self.problem_type == ProblemType.torque_driven_with_contact
-<<<<<<< HEAD
-                or self.problem_type == ProblemType.muscles_and_torque_driven):
-                #TODO: Add an integrator for the states
-                if (self.problem_type == ProblemType.torque_driven
-                        or self.problem_type == ProblemType.torque_driven_with_contact):
-=======
                 or self.problem_type == ProblemType.muscles_and_torque_driven
             ):
                 if (self.problem_type == ProblemType.torque_driven
                         or self.problem_type == ProblemType.torque_driven_with_contact):
-                #TODO: Add an integrator for the states
->>>>>>> 0ebe67c1
+                    #TODO: Add an integrator for the states
                     q, q_dot, tau = ProblemType.get_data_from_V(self.ocp, V, i)
                     self.__update_ydata(q, nlp["nbQ"], i)
                     self.__update_ydata(q_dot, nlp["nbQdot"], i)
