from typing import Any
from copy import deepcopy

import numpy as np
from scipy import interpolate as sci_interp
from casadi import vertcat, DM, Function
from matplotlib import pyplot as plt

from ..limits.objective_functions import ObjectiveFcn
from ..limits.path_conditions import InitialGuess, InitialGuessList
from ..misc.enums import (
    ControlType,
    CostType,
    Shooting,
    InterpolationType,
    SolverType,
    SolutionIntegrator,
    Node,
    IntegralApproximation,
)
from ..misc.utils import check_version
from ..optimization.non_linear_program import NonLinearProgram
from ..optimization.optimization_variable import OptimizationVariableList, OptimizationVariable
from ..dynamics.ode_solver import OdeSolver
from ..interfaces.solve_ivp_interface import solve_ivp_interface, solve_ivp_bioptim_interface


class Solution:
    """
    Data manipulation, graphing and storage

    Attributes
    ----------
    ocp: SimplifiedOCP
        The OCP simplified
    ns: list
        The number of shooting point for each phase
    is_interpolated: bool
        If the current structure is interpolated
    is_integrated: bool
        If the current structure is integrated
    is_merged: bool
        If the phases were merged
    vector: np.ndarray
        The data in the vector format
    _cost: float
        The value of the cost function
    constraints: list
        The values of the constraint
    lam_g: list
        The Lagrange multiplier of the constraints
    lam_p: list
        The Lagrange multiplier of the parameters
    lam_x: list
        The Lagrange multiplier of the states and controls
    inf_pr: list
        The unscaled constraint violation at each iteration
    inf_du: list
        The scaled dual infeasibility at each iteration
    solver_time_to_optimize: float
        The total time to solve the program
    iterations: int
        The number of iterations that were required to solve the program
    status: int
        Optimization success status (Ipopt: 0=Succeeded, 1=Failed)
    _states: list
        The data structure that holds the states
    _controls: list
        The data structure that holds the controls
    parameters: dict
        The data structure that holds the parameters
    phase_time: list
        The total time for each phases

    Methods
    -------
    copy(self, skip_data: bool = False) -> Any
        Create a deepcopy of the Solution
    @property
    states(self) -> list | dict
        Returns the state scaled and unscaled in list if more than one phases, otherwise it returns the only dict
    @property
    states_scaled_no_intermediate(self) -> list | dict
        Returns the state scaled in list if more than one phases, otherwise it returns the only dict
        and removes the intermediate states scaled if Collocation solver is used
    @property
    states_no_intermediate(self) -> list | dict
        Returns the state unscaled in list if more than one phases, otherwise it returns the only dict
        and removes the intermediate states unscaled if Collocation solver is used
    @property
    controls(self) -> list | dict
        Returns the controls scaled and unscaled in list if more than one phases, otherwise it returns the only dict
    integrate(self, shooting_type: Shooting = Shooting.MULTIPLE, keep_intermediate_points: bool = True,
              merge_phases: bool = False, continuous: bool = True) -> Solution
        Integrate the states unscaled
    interpolate(self, n_frames: int | list | tuple) -> Solution
        Interpolate the states unscaled
    merge_phases(self) -> Solution
        Get a data structure where all the phases are merged into one
    _merge_phases(self, skip_states: bool = False, skip_controls: bool = False) -> tuple
        Actually performing the phase merging
    _complete_control(self)
        Controls don't necessarily have dimensions that matches the states. This method aligns them
    graphs(self, automatically_organize: bool, show_bounds: bool,
           show_now: bool, shooting_type: Shooting)
        Show the graphs of the simulation
    animate(self, n_frames: int = 0, show_now: bool = True, **kwargs: Any) -> None | list
        Animate the simulation
    print(self, cost_type: CostType = CostType.ALL)
        Print the objective functions and/or constraints to the console
    """

    class SimplifiedOptimizationVariable:
        """
        Simplified version of OptimizationVariable (compatible with pickle)
        """

        def __init__(self, other: OptimizationVariable):
            self.name = other.name
            self.index = other.index
            self.mapping = other.mapping

        def __len__(self):
            return len(self.index)

    class SimplifiedOptimizationVariableList:
        """
        Simplified version of OptimizationVariableList (compatible with pickle)
        """

        def __init__(self, other: OptimizationVariableList):
            self.elements = []
            if isinstance(other, Solution.SimplifiedOptimizationVariableList):
                self.shape = other.shape
            else:
                self.shape = other.cx_start.shape[0]
            for elt in other:
                self.append(other[elt])

        def __getitem__(self, item):
            if isinstance(item, int):
                return self.elements[item]
            elif isinstance(item, str):
                for elt in self.elements:
                    if item == elt.name:
                        return elt
                raise KeyError(f"{item} is not in the list")
            else:
                raise ValueError("OptimizationVariableList can be sliced with int or str only")

        def append(self, other: OptimizationVariable):
            self.elements.append(Solution.SimplifiedOptimizationVariable(other))

        def __contains__(self, item):
            for elt in self.elements:
                if item == elt.name:
                    return True
            else:
                return False

        def keys(self):
            return [elt.name for elt in self]

        def __len__(self):
            return len(self.elements)

        def __iter__(self):
            self._iter_idx = 0
            return self

        def __next__(self):
            self._iter_idx += 1
            if self._iter_idx > len(self):
                raise StopIteration
            return self[self._iter_idx - 1].name

    class SimplifiedNLP:
        """
        A simplified version of the NonLinearProgram structure (compatible with pickle)

        Attributes
        ----------
        control_type: ControlType
            The control type for the current nlp
        dynamics: list[OdeSolver]
            All the dynamics for each of the node of the phase
        g: list[list[Constraint]]
            All the constraints at each of the node of the phase
        J: list[list[Objective]]
            All the objectives at each of the node of the phase
        model: BioModel
            A reference to the biorbd BioModel
        variable_mappings: dict
            All the BiMapping of the states and controls
        ode_solver: OdeSolverBase
            The number of finite element of the RK
        ns: int
            The number of shooting points
        """

        def __init__(self, nlp: NonLinearProgram):
            """
            Parameters
            ----------
            nlp: NonLinearProgram
                A reference to the NonLinearProgram to strip
            """

            self.phase_idx = nlp.phase_idx
            self.use_states_from_phase_idx = nlp.use_states_from_phase_idx
            self.use_controls_from_phase_idx = nlp.use_controls_from_phase_idx
            self.model = nlp.model
            self.states = nlp.states
            self.states_dot = nlp.states_dot
            self.controls = nlp.controls
            self.dynamics = nlp.dynamics
            self.dynamics_func = nlp.dynamics_func
            self.ode_solver = nlp.ode_solver
            self.variable_mappings = nlp.variable_mappings
            self.control_type = nlp.control_type
            self.J = nlp.J
            self.J_internal = nlp.J_internal
            self.g = nlp.g
            self.g_internal = nlp.g_internal
            self.g_implicit = nlp.g_implicit
            self.ns = nlp.ns
            self.parameters = nlp.parameters
            self.x_scaling = nlp.x_scaling
            self.u_scaling = nlp.u_scaling
            self.assume_phase_dynamics = nlp.assume_phase_dynamics

    class SimplifiedOCP:
        """
        A simplified version of the NonLinearProgram structure (compatible with pickle)

        Attributes
        ----------
        g: list
            Constraints that are not phase dependent (mostly parameters and continuity constraints)
        J: list
            Objective values that are not phase dependent (mostly parameters)
        nlp: NLP
            All the phases of the ocp
        phase_transitions: list[PhaseTransition]
            The list of transition constraint between phases
        prepare_plots: Callable
            The function to call to prepare the PlotOCP
        v: OptimizationVector
        The variable optimization holder
        """

        def __init__(self, ocp):
            """
            Parameters
            ----------
            ocp: OptimalControlProgram
                A reference to the ocp to strip
            """

            self.nlp = [Solution.SimplifiedNLP(nlp) for nlp in ocp.nlp]
            self.v = ocp.v
            self.J = ocp.J
            self.J_internal = ocp.J_internal
            self.g = ocp.g
            self.g_internal = ocp.g_internal
            self.g_implicit = ocp.g_implicit
            self.phase_transitions = ocp.phase_transitions
            self.prepare_plots = ocp.prepare_plots
            self.assume_phase_dynamics = ocp.assume_phase_dynamics

    def __init__(self, ocp, sol: dict | list | tuple | np.ndarray | DM | None):
        """
        Parameters
        ----------
        ocp: OptimalControlProgram
            A reference to the ocp to strip
        sol: dict | list | tuple | np.ndarray | DM | None
            The values of a solution
        """

        self.ocp = Solution.SimplifiedOCP(ocp) if ocp else None
        self.ns = [nlp.ns for nlp in self.ocp.nlp]

        # Current internal state of the data
        self.is_interpolated = False
        self.is_integrated = False
        self.is_merged = False
        self.recomputed_time_steps = False

        self.vector = None
        self._cost = None
        self.constraints = None
        self.detailed_cost = []

        self.lam_g = None
        self.lam_p = None
        self.lam_x = None
        self.inf_pr = None
        self.inf_du = None
        self.solver_time_to_optimize = None
        self.real_time_to_optimize = None
        self.iterations = None
        self.status = None
        self._time_vector = None

        # Extract the data now for further use
        self._states = {}
        self._controls = {}
        self.parameters = {}
        self.phase_time = []

        def init_from_dict(_sol: dict):
            """
            Initialize all the attributes from an Ipopt-like dictionary data structure

            Parameters
            ----------
            _sol: dict
                The solution in a Ipopt-like dictionary
            """

            self.vector = _sol["x"]
            if _sol["solver"] == SolverType.IPOPT.value:
                self._cost = _sol["f"]
                self.constraints = _sol["g"]

                self.lam_g = _sol["lam_g"]
                self.lam_p = _sol["lam_p"]
                self.lam_x = _sol["lam_x"]
                self.inf_pr = _sol["inf_pr"]
                self.inf_du = _sol["inf_du"]

            self.solver_time_to_optimize = _sol["solver_time_to_optimize"]
            self.real_time_to_optimize = _sol["real_time_to_optimize"]
            self.iterations = _sol["iter"]
            self.status = _sol["status"]

            # Extract the data now for further use
            self._states["scaled"], self._controls["scaled"], self.parameters = self.ocp.v.to_dictionaries(self.vector)
            self._states["unscaled"], self._controls["unscaled"] = self._to_unscaled_values(
                self._states["scaled"], self._controls["scaled"]
            )
            self._complete_control()
            self.phase_time = self.ocp.v.extract_phase_time(self.vector)
            self._time_vector = self._generate_time()

        def init_from_initial_guess(_sol: list):
            """
            Initialize all the attributes from a list of initial guesses (states, controls)

            Parameters
            ----------
            _sol: list
                The list of initial guesses
            """

            n_param = len(ocp.v.parameters_in_list)

            # Sanity checks
            for i in range(len(_sol)):  # Convert to list if necessary and copy for as many phases there are
                if isinstance(_sol[i], InitialGuess):
                    tp = InitialGuessList()
                    for _ in range(len(self.ns)):
                        tp.add(deepcopy(_sol[i].init), interpolation=_sol[i].init.type)
                    _sol[i] = tp
            if sum([isinstance(s, InitialGuessList) for s in _sol]) != 2:
                raise ValueError(
                    "solution must be a solution dict, "
                    "an InitialGuess[List] of len 2 or 3 (states, controls, parameters), "
                    "or a None"
                )
            if sum([len(s) != len(self.ns) if p != 3 else False for p, s in enumerate(_sol)]) != 0:
                raise ValueError("The InitialGuessList len must match the number of phases")
            if n_param != 0:
                if len(_sol) != 3 and len(_sol[2]) != 1 and _sol[2][0].shape != (n_param, 1):
                    raise ValueError(
                        "The 3rd element is the InitialGuess of the parameter and "
                        "should be a unique vector of size equal to n_param"
                    )

            self.vector = np.ndarray((0, 1))
            sol_states, sol_controls = _sol[0], _sol[1]
            for p, s in enumerate(sol_states):
                ns = self.ocp.nlp[p].ns + 1 if s.init.type != InterpolationType.EACH_FRAME else self.ocp.nlp[p].ns
                s.init.check_and_adjust_dimensions(self.ocp.nlp[p].states.scaled.shape, ns, "states")
                for i in range(self.ns[p] + 1):
                    self.vector = np.concatenate((self.vector, s.init.evaluate_at(i)[:, np.newaxis]))
            for p, s in enumerate(sol_controls):
                control_type = self.ocp.nlp[p].control_type
                if control_type == ControlType.CONSTANT:
                    off = 0
                elif control_type == ControlType.LINEAR_CONTINUOUS:
                    off = 1
                else:
                    raise NotImplementedError(f"control_type {control_type} is not implemented in Solution")
                s.init.check_and_adjust_dimensions(self.ocp.nlp[p].controls.scaled.shape, self.ns[p], "controls")
                for i in range(self.ns[p] + off):
                    self.vector = np.concatenate((self.vector, s.init.evaluate_at(i)[:, np.newaxis]))

            if n_param:
                sol_params = _sol[2]
                for p, s in enumerate(sol_params):
                    self.vector = np.concatenate((self.vector, np.repeat(s.init, self.ns[p] + 1)[:, np.newaxis]))

            self._states["scaled"], self._controls["scaled"], self.parameters = self.ocp.v.to_dictionaries(self.vector)
            self._states["unscaled"], self._controls["unscaled"] = self._to_unscaled_values(
                self._states["scaled"], self._controls["scaled"]
            )
            self._complete_control()
            self.phase_time = self.ocp.v.extract_phase_time(self.vector)
            self._time_vector = self._generate_time()

        def init_from_vector(_sol: np.ndarray | DM):
            """
            Initialize all the attributes from a vector of solution

            Parameters
            ----------
            _sol: np.ndarray | DM
                The solution in vector format
            """

            self.vector = _sol
            self._states["scaled"], self._controls["scaled"], self.parameters = self.ocp.v.to_dictionaries(self.vector)
            self._states["unscaled"], self._controls["unscaled"] = self._to_unscaled_values(
                self._states["scaled"], self._controls["scaled"]
            )
            self._complete_control()
            self.phase_time = self.ocp.v.extract_phase_time(self.vector)

        if isinstance(sol, dict):
            init_from_dict(sol)
        elif isinstance(sol, (list, tuple)) and len(sol) in (2, 3):
            init_from_initial_guess(sol)
        elif isinstance(sol, (np.ndarray, DM)):
            init_from_vector(sol)
        elif sol is None:
            self.ns = []
        else:
            raise ValueError("Solution called with unknown initializer")

    def _to_unscaled_values(self, states_scaled, controls_scaled) -> tuple:
        """
        Convert values of scaled solution to unscaled values
        """

        ocp = self.ocp

        states = [{} for _ in range(len(states_scaled))]
        controls = [{} for _ in range(len(states_scaled))]
        for phase in range(len(states_scaled)):
            states[phase] = {}
            controls[phase] = {}
            for key, value in states_scaled[phase].items():
                states[phase][key] = value * ocp.nlp[phase].x_scaling[key].to_array(
                    states_scaled[phase][key].shape[0], states_scaled[phase][key].shape[1]
                )
            for key, value in controls_scaled[phase].items():
                controls[phase][key] = value * ocp.nlp[phase].u_scaling[key].to_array(
                    controls_scaled[phase][key].shape[0], controls_scaled[phase][key].shape[1]
                )

        return states, controls

    @property
    def cost(self):
        if self._cost is None:
            self._cost = 0
            for J in self.ocp.J:
                _, val_weighted = self._get_penalty_cost(None, J)
                self._cost += val_weighted

            for idx_phase, nlp in enumerate(self.ocp.nlp):
                for J in nlp.J:
                    _, val_weighted = self._get_penalty_cost(nlp, J)
                    self._cost += val_weighted
            self._cost = DM(self._cost)
        return self._cost

    def copy(self, skip_data: bool = False) -> Any:
        """
        Create a deepcopy of the Solution

        Parameters
        ----------
        skip_data: bool
            If data should be ignored in the copy

        Returns
        -------
        Return a Solution data structure
        """

        new = Solution(self.ocp, None)

        new.vector = deepcopy(self.vector)
        new._cost = deepcopy(self._cost)
        new.constraints = deepcopy(self.constraints)

        new.lam_g = deepcopy(self.lam_g)
        new.lam_p = deepcopy(self.lam_p)
        new.lam_x = deepcopy(self.lam_x)
        new.inf_pr = deepcopy(self.inf_pr)
        new.inf_du = deepcopy(self.inf_du)
        new.solver_time_to_optimize = deepcopy(self.solver_time_to_optimize)
        new.real_time_to_optimize = deepcopy(self.real_time_to_optimize)
        new.iterations = deepcopy(self.iterations)

        new.is_interpolated = deepcopy(self.is_interpolated)
        new.is_integrated = deepcopy(self.is_integrated)
        new.is_merged = deepcopy(self.is_merged)

        new.phase_time = deepcopy(self.phase_time)
        new.ns = deepcopy(self.ns)

        new._time_vector = deepcopy(self._time_vector)

        if skip_data:
            new._states["unscaled"], new._controls["unscaled"] = [], []
            new._states["scaled"], new._controls["scaled"], new.parameters = [], [], {}
        else:
            new._states["scaled"] = deepcopy(self._states["scaled"])
            new._controls["scaled"] = deepcopy(self._controls["scaled"])
            new.parameters = deepcopy(self.parameters)
            new._states["unscaled"] = deepcopy(self._states["unscaled"])
            new._controls["unscaled"] = deepcopy(self._controls["unscaled"])

        return new

    @property
    def states(self) -> list | dict:
        """
        Returns the state in list if more than one phases, otherwise it returns the only dict

        Returns
        -------
        The states data
        """

        return self._states["unscaled"] if len(self._states["unscaled"]) > 1 else self._states["unscaled"][0]

    @property
    def states_scaled(self) -> list | dict:
        """
        Returns the state in list if more than one phases, otherwise it returns the only dict

        Returns
        -------
        The states data
        """

        return self._states["scaled"] if len(self._states["scaled"]) > 1 else self._states["scaled"][0]

    def _no_intermediate(self, states) -> list | dict:
        """
        Returns the state in list if more than one phases, otherwise it returns the only dict
        it removes the intermediate states in the case COLLOCATION Solver is used

        Returns
        -------
        The states data without intermediate states in the case of collocation
        """

        if self.is_merged:
            idx_no_intermediate = []
            for i, nlp in enumerate(self.ocp.nlp):
                if type(nlp.ode_solver) is OdeSolver.COLLOCATION:
                    idx_no_intermediate.append(
                        list(
                            range(
                                0,
                                nlp.ns * (nlp.ode_solver.polynomial_degree + 1) + 1,
                                nlp.ode_solver.polynomial_degree + 1,
                            )
                        )
                    )
                else:
                    idx_no_intermediate.append(list(range(0, self.ocp.nlp[i].ns + 1, 1)))

            # merge the index of the intermediate states
            all_intermediate_idx = []
            previous_end = (
                -1 * (self.ocp.nlp[0].ode_solver.polynomial_degree + 1)
                if type(self.ocp.nlp[0].ode_solver) is OdeSolver.COLLOCATION
                else -1
            )

            idx = -1
            offset = 0
            for p, idx in enumerate(idx_no_intermediate):
                offset = (
                    (self.ocp.nlp[p].ode_solver.polynomial_degree + 1)
                    if type(self.ocp.nlp[p].ode_solver) is OdeSolver.COLLOCATION
                    else 1
                )
                if p == 0:
                    all_intermediate_idx.extend([*idx[:-1]])
                else:
                    previous_end = all_intermediate_idx[-1]
                    new_idx = [previous_end + i + offset for i in idx[0:-1]]
                    all_intermediate_idx.extend(new_idx)
            all_intermediate_idx.append(previous_end + idx[-1] + offset)  # add the last index

            # build the new states dictionary for each key
            states_no_intermediate = dict()
            for key in states[0].keys():
                # keep one value each five values
                states_no_intermediate[key] = states[0][key][:, all_intermediate_idx]

            return states_no_intermediate

        else:
            states_no_intermediate = []
            for i, nlp in enumerate(self.ocp.nlp):
                if type(nlp.ode_solver) is OdeSolver.COLLOCATION:
                    states_no_intermediate.append(dict())
                    for key in states[i].keys():
                        # keep one value each five values
                        states_no_intermediate[i][key] = states[i][key][:, :: nlp.ode_solver.polynomial_degree + 1]
                else:
                    states_no_intermediate.append(states[i])

            return states_no_intermediate[0] if len(states_no_intermediate) == 1 else states_no_intermediate

    @property
    def states_scaled_no_intermediate(self) -> list | dict:
        """
        Returns the state in list if more than one phases, otherwise it returns the only dict
        it removes the intermediate states in the case COLLOCATION Solver is used

        Returns
        -------
        The states data without intermediate states in the case of collocation
        """
        return self._no_intermediate(self._states["scaled"])

    @property
    def states_no_intermediate(self) -> list | dict:
        """
        Returns the state in list if more than one phases, otherwise it returns the only dict
        it removes the intermediate states in the case COLLOCATION Solver is used

        Returns
        -------
        The states data without intermediate states in the case of collocation
        """
        return self._no_intermediate(self._states["unscaled"])

    @property
    def controls(self) -> list | dict:
        """
        Returns the controls in list if more than one phases, otherwise it returns the only dict

        Returns
        -------
        The controls data
        """

        if not self._controls["unscaled"]:
            raise RuntimeError(
                "There is no controls in the solution. "
                "This may happen in "
                "previously integrated and interpolated structure"
            )

        return self._controls["unscaled"] if len(self._controls["unscaled"]) > 1 else self._controls["unscaled"][0]

    @property
    def controls_scaled(self) -> list | dict:
        """
        Returns the controls in list if more than one phases, otherwise it returns the only dict

        Returns
        -------
        The controls data
        """

        return self._controls["scaled"] if len(self._controls["scaled"]) > 1 else self._controls["scaled"][0]

    @property
    def time(self) -> list | dict | np.ndarray:
        """
        Returns the time vector in list if more than one phases, otherwise it returns the only dict

        Returns
        -------
        The time instant vector
        """

        if self._time_vector is None:
            raise RuntimeError(
                "There is no time vector in the solution. "
                "This may happen in "
                "previously integrated and interpolated structure"
            )
        return self._time_vector[0] if len(self._time_vector) == 1 else self._time_vector

    def __integrate_sanity_checks(
        self,
        shooting_type,
        keep_intermediate_points,
        integrator,
    ):
        """
        Sanity checks for the integrate method

        Parameters
        ----------
        shooting_type: Shooting
            The shooting type
        keep_intermediate_points: bool
            If True, the intermediate points are kept
        integrator: Integrator
            The integrator to use such as SolutionIntegrator.OCP, SolutionIntegrator.SCIPY_RK45, etc...
        """
        if self.is_integrated:
            raise RuntimeError("Cannot integrate twice")
        if self.is_interpolated:
            raise RuntimeError("Cannot integrate after interpolating")
        if self.is_merged:
            raise RuntimeError("Cannot integrate after merging phases")

        if shooting_type == Shooting.MULTIPLE and not keep_intermediate_points:
            raise ValueError(
                "shooting_type=Shooting.MULTIPLE and keep_intermediate_points=False cannot be used simultaneously."
                "When using multiple shooting, the intermediate points should be kept."
            )

        n_direct_collocation = sum([nlp.ode_solver.is_direct_collocation for nlp in self.ocp.nlp])
        if n_direct_collocation > 0 and integrator == SolutionIntegrator.OCP:
            raise ValueError(
                "When the ode_solver of the Optimal Control Problem is OdeSolver.COLLOCATION, "
                "we cannot use the SolutionIntegrator.OCP.\n"
                "We must use one of the SolutionIntegrator provided by scipy with any Shooting Enum such as"
                " Shooting.SINGLE, Shooting.MULTIPLE, or Shooting.SINGLE_DISCONTINUOUS_PHASE"
            )

    def integrate(
        self,
        shooting_type: Shooting = Shooting.SINGLE,
        keep_intermediate_points: bool = False,
        merge_phases: bool = False,
        integrator: SolutionIntegrator = SolutionIntegrator.SCIPY_RK45,
    ) -> Any:
        """
        Integrate the states

        Parameters
        ----------
        shooting_type: Shooting
            Which type of integration
        keep_intermediate_points: bool
            If the integration should return the intermediate values of the integration [False]
            or only keep the node [True] effective keeping the initial size of the states
        merge_phases: bool
            If the phase should be merged in a unique phase
        integrator: SolutionIntegrator
            Use the scipy integrator RK45 by default, you can use any integrator provided by scipy or the OCP integrator

        Returns
        -------
        A Solution data structure with the states integrated. The controls are removed from this structure
        """

        self.__integrate_sanity_checks(
            shooting_type=shooting_type,
            keep_intermediate_points=keep_intermediate_points,
            integrator=integrator,
        )

        out = self.__perform_integration(
            shooting_type=shooting_type,
            keep_intermediate_points=keep_intermediate_points,
            integrator=integrator,
        )

        if merge_phases:
            out.is_merged = True
            out.phase_time = [out.phase_time[0], sum(out.phase_time[1:])]
            out.ns = sum(out.ns)

            if shooting_type == Shooting.SINGLE:
                out._states["unscaled"] = concatenate_optimization_variables_dict(out._states["unscaled"])
                out._time_vector = [concatenate_optimization_variables(out._time_vector)]

            else:
                out._states["unscaled"] = concatenate_optimization_variables_dict(
                    out._states["unscaled"], continuous=False
                )
                out._time_vector = [
                    concatenate_optimization_variables(
                        out._time_vector, continuous_phase=False, continuous_interval=False
                    )
                ]

        elif shooting_type == Shooting.MULTIPLE:
            out._time_vector = concatenate_optimization_variables(
                out._time_vector, continuous_phase=False, continuous_interval=False, merge_phases=merge_phases
            )

        out.is_integrated = True

        return out

    def _generate_time(
        self,
        keep_intermediate_points: bool = None,
        merge_phases: bool = False,
        shooting_type: Shooting = None,
    ) -> np.ndarray | list[np.ndarray]:
        """
        Generate time integration vector

        Parameters
        ----------
        keep_intermediate_points
            If the integration should return the intermediate values of the integration [False]
            or only keep the node [True] effective keeping the initial size of the states
        merge_phases: bool
            If the phase should be merged in a unique phase
        shooting_type: Shooting
            Which type of integration such as Shooting.SINGLE_CONTINUOUS or Shooting.MULTIPLE,
            default is None but behaves as Shooting.SINGLE.

        Returns
        -------
        t_integrated: np.ndarray or list of np.ndarray
        The time vector
        """
        if shooting_type is None:
            shooting_type = Shooting.SINGLE_DISCONTINUOUS_PHASE

        time_vector = []
        time_phase = self.phase_time
        for p, nlp in enumerate(self.ocp.nlp):
            is_direct_collocation = nlp.ode_solver.is_direct_collocation

            step_times = self._define_step_times(
                dynamics_step_time=nlp.dynamics[0].step_time,
                ode_solver_steps=nlp.ode_solver.steps,
                is_direct_collocation=is_direct_collocation,
                keep_intermediate_points=keep_intermediate_points,
                continuous=shooting_type == Shooting.SINGLE,
            )

            if shooting_type == Shooting.SINGLE_DISCONTINUOUS_PHASE:
                # discard the last time step because continuity concerns only the end of the phases
                # and not the end of each interval
                step_times = step_times[:-1]

            dt_ns = time_phase[p + 1] / nlp.ns
            time = [(step_times * dt_ns + i * dt_ns).tolist() for i in range(nlp.ns)]

            if shooting_type == Shooting.MULTIPLE:
                # keep all the intervals in separate lists
                flat_time = [np.array(sub_time) for sub_time in time]
            else:
                # flatten the list of list into a list of floats
                flat_time = [st for sub_time in time for st in sub_time]

            # add the final time of the phase
            if shooting_type == Shooting.MULTIPLE:
                flat_time.append(np.array([nlp.ns * dt_ns]))
            if shooting_type == Shooting.SINGLE or shooting_type == Shooting.SINGLE_DISCONTINUOUS_PHASE:
                flat_time += [nlp.ns * dt_ns]

            time_vector.append(sum(time_phase[: p + 1]) + np.array(flat_time, dtype=object))

        if merge_phases:
            return concatenate_optimization_variables(time_vector, continuous_phase=shooting_type == Shooting.SINGLE)
        else:
            return time_vector

    @staticmethod
    def _define_step_times(
        dynamics_step_time: list,
        ode_solver_steps: int,
        keep_intermediate_points: bool = None,
        continuous: bool = True,
        is_direct_collocation: bool = None,
    ) -> np.ndarray:
        """
        Define the time steps for the integration of the whole phase

        Parameters
        ----------
        dynamics_step_time: list
            The step time of the dynamics function
        ode_solver_steps: int
            The number of steps of the ode solver
        keep_intermediate_points: bool
            If the integration should return the intermediate values of the integration [False]
            or only keep the node [True] effective keeping the initial size of the states
        continuous: bool
            If the arrival value of a node should be discarded [True] or kept [False]. The value of an integrated
            arrival node and the beginning of the next one are expected to be almost equal when the problem converged
        is_direct_collocation: bool
            If the ode solver is direct collocation

        Returns
        -------
        step_times: np.ndarray
            The time steps for each interval of the phase of ocp
        """

        if keep_intermediate_points is None:
            keep_intermediate_points = True if is_direct_collocation else False

        if is_direct_collocation:
            # time is not linear because of the collocation points
            step_times = (
                np.array(dynamics_step_time + [1])
                if keep_intermediate_points
                else np.array(dynamics_step_time + [1])[[0, -1]]
            )

        else:
            # time is linear in the case of direct multiple shooting
            step_times = np.linspace(0, 1, ode_solver_steps + 1) if keep_intermediate_points else np.array([0, 1])
        # it does not take the last nodes of each interval
        if continuous:
            step_times = step_times[:-1]

        return step_times

    def _get_first_frame_states(self, sol, shooting_type: Shooting, phase: int) -> np.ndarray:
        """
        Get the first frame of the states for a given phase,
        according to the shooting type, the integrator and the phase of the ocp

        Parameters
        ----------
        sol: Solution
            The initial state of the phase
        shooting_type: Shooting
            The shooting type to use
        phase: int
            The phase of the ocp to consider

        Returns
        -------
        np.ndarray
            Shape is n_states x 1 if Shooting.SINGLE_CONTINUOUS or Shooting.SINGLE
            Shape is n_states x n_shooting if Shooting.MULTIPLE
        """
        # Get the first frame of the phase
        if shooting_type == Shooting.SINGLE:
            if phase != 0:
                x0 = sol._states["unscaled"][phase - 1]["all"][:, -1]  # the last node of the previous phase
                u0 = self._controls["unscaled"][phase - 1]["all"][:, -1]
                if self.ocp.assume_phase_dynamics or not np.isnan(u0).any():
                    u0 = vertcat(u0, u0)
                params = self.parameters["all"]
                val = self.ocp.phase_transitions[phase - 1].function[-1](vertcat(x0, x0), u0, params)
                if val.shape[0] != x0.shape[0]:
                    raise RuntimeError(
                        f"Phase transition must have the same number of states ({val.shape[0]}) "
                        f"when integrating with Shooting.SINGLE_CONTINUOUS. If it is not possible, "
                        f"please integrate with Shooting.SINGLE"
                    )
                x0 += np.array(val)[:, 0]
                return x0
            else:
                return self._states["unscaled"][phase]["all"][:, 0]

        elif shooting_type == Shooting.SINGLE_DISCONTINUOUS_PHASE:
            return self._states["unscaled"][phase]["all"][:, 0]

        elif shooting_type == Shooting.MULTIPLE:
            return (
                self.states_no_intermediate[phase]["all"][:, :-1]
                if len(self.ocp.nlp) > 1
                else self.states_no_intermediate["all"][:, :-1]
            )
        else:
            raise NotImplementedError(f"Shooting type {shooting_type} is not implemented")

    def __perform_integration(
        self,
        shooting_type: Shooting,
        keep_intermediate_points: bool,
        integrator: SolutionIntegrator,
    ):
        """
        This function performs the integration of the system dynamics
        with different options using scipy or the default integrator

        Parameters
        ----------
        shooting_type: Shooting
            Which type of integration (SINGLE_CONTINUOUS, MULTIPLE, SINGLE)
        keep_intermediate_points: bool
            If the integration should return the intermediate values of the integration
        integrator
            Use the ode solver defined by the OCP or use a separate integrator provided by scipy such as RK45 or DOP853

        Returns
        -------
        Solution
            A Solution data structure with the states integrated. The controls are removed from this structure
        """

        # Copy the data
        out = self.copy(skip_data=True)
        out.recomputed_time_steps = integrator != SolutionIntegrator.OCP
        out._states["unscaled"] = [dict() for _ in range(len(self._states["unscaled"]))]
        out._time_vector = self._generate_time(
            keep_intermediate_points=keep_intermediate_points,
            merge_phases=False,
            shooting_type=shooting_type,
        )

        params = self.parameters["all"]

        for p, (nlp, t_eval) in enumerate(zip(self.ocp.nlp, out._time_vector)):
            states_phase_idx = self.ocp.nlp[p].use_states_from_phase_idx
            controls_phase_idx = self.ocp.nlp[p].use_controls_from_phase_idx
            param_scaling = nlp.parameters.scaling
            x0 = self._get_first_frame_states(out, shooting_type, phase=p)
            u = (
                np.array([])
                if nlp.control_type == ControlType.NONE
                else self._controls["unscaled"][controls_phase_idx]["all"]
            )
            if integrator != SolutionIntegrator.OCP:
                out._states["unscaled"][states_phase_idx]["all"] = solve_ivp_interface(
                    dynamics_func=nlp.dynamics_func,
                    keep_intermediate_points=keep_intermediate_points,
                    t_eval=t_eval[:-1] if shooting_type == Shooting.MULTIPLE else t_eval,
                    x0=x0,
                    u=u,
                    params=params,
                    method=integrator.value,
                    control_type=nlp.control_type,
                )

            else:
                out._states["unscaled"][states_phase_idx]["all"] = solve_ivp_bioptim_interface(
                    dynamics_func=nlp.dynamics,
                    keep_intermediate_points=keep_intermediate_points,
                    x0=x0,
                    u=u,
                    params=params,
                    param_scaling=param_scaling,
                    shooting_type=shooting_type,
                    control_type=nlp.control_type,
                )

            if shooting_type == Shooting.MULTIPLE:
                # last node of the phase is not integrated but do exist as an independent node
                out._states["unscaled"][states_phase_idx]["all"] = np.concatenate(
                    (
                        out._states["unscaled"][states_phase_idx]["all"],
                        self._states["unscaled"][states_phase_idx]["all"][:, -1:],
                    ),
                    axis=1,
                )

            # Dispatch the integrated values to all the keys
            for key in nlp.states:
                out._states["unscaled"][states_phase_idx][key] = out._states["unscaled"][states_phase_idx]["all"][
                    nlp.states[key].index, :
                ]

        return out

    def interpolate(self, n_frames: int | list | tuple) -> Any:
        """
        Interpolate the states

        Parameters
        ----------
        n_frames: int | list | tuple
            If the value is an int, the Solution returns merges the phases,
            otherwise, it interpolates them independently

        Returns
        -------
        A Solution data structure with the states integrated. The controls are removed from this structure
        """

        out = self.copy(skip_data=True)

        t_all = []
        for p, data in enumerate(self._states["unscaled"]):
            nlp = self.ocp.nlp[p]
            if nlp.ode_solver.is_direct_collocation and not self.recomputed_time_steps:
                time_offset = sum(out.phase_time[: p + 1])
                step_time = np.array(nlp.dynamics[0].step_time)
                dt = out.phase_time[p + 1] / nlp.ns
                t_tp = np.array([step_time * dt + s * dt + time_offset for s in range(nlp.ns)]).reshape(-1, 1)
                t_all.append(np.concatenate((t_tp, [[t_tp[-1, 0]]]))[:, 0])
            else:
                t_all.append(np.linspace(sum(out.phase_time[: p + 1]), sum(out.phase_time[: p + 2]), out.ns[p] + 1))

        if isinstance(n_frames, int):
            _, data_states, _, _, out.phase_time, out.ns = self._merge_phases(skip_controls=True)
            t_all = [np.concatenate((np.concatenate([_t[:-1] for _t in t_all]), [t_all[-1][-1]]))]

            n_frames = [n_frames]
            out.is_merged = True
        elif isinstance(n_frames, (list, tuple)) and len(n_frames) == len(self._states["unscaled"]):
            data_states = self._states["unscaled"]
        else:
            raise ValueError(
                "n_frames should either be a int to merge_phases phases "
                "or a list of int of the number of phases dimension"
            )

        out._states["unscaled"] = []
        for _ in range(len(data_states)):
            out._states["unscaled"].append({})
        for p in range(len(data_states)):
            x_phase = data_states[p]["all"]
            n_elements = x_phase.shape[0]

            t_phase = t_all[p]
            t_phase, time_index = np.unique(t_phase, return_index=True)
            t_int = np.linspace(t_phase[0], t_phase[-1], n_frames[p])
            x_interpolate = np.ndarray((n_elements, n_frames[p]))
            for j in range(n_elements):
                s = sci_interp.splrep(t_phase, x_phase[j, time_index], k=1)
                x_interpolate[j, :] = sci_interp.splev(t_int, s)
            out._states["unscaled"][p]["all"] = x_interpolate

            offset = 0
            for key in data_states[p]:
                if key == "all":
                    continue
                n_elements = data_states[p][key].shape[0]
                out._states["unscaled"][p][key] = out._states["unscaled"][p]["all"][offset : offset + n_elements]
                offset += n_elements

        out.is_interpolated = True
        return out

    def merge_phases(self) -> Any:
        """
        Get a data structure where all the phases are merged into one

        Returns
        -------
        The new data structure with the phases merged
        """

        new = self.copy(skip_data=True)
        new.parameters = deepcopy(self.parameters)
        (
            new._states["scaled"],
            new._states["unscaled"],
            new._controls["scaled"],
            new._controls["unscaled"],
            new.phase_time,
            new.ns,
        ) = self._merge_phases()
        new._time_vector = [np.array(concatenate_optimization_variables(self._time_vector))]
        new.is_merged = True
        return new

    def _merge_phases(self, skip_states: bool = False, skip_controls: bool = False, continuous: bool = True) -> tuple:
        """
        Actually performing the phase merging

        Parameters
        ----------
        skip_states: bool
            If the merge should ignore the states
        skip_controls: bool
            If the merge should ignore the controls
        continuous: bool
            If the last frame of each phase should be kept [False] or discard [True]

        Returns
        -------
        A tuple containing the new states, new controls, the recalculated phase time
        and the new number of shooting points
        """

        if self.is_merged:
            return (
                deepcopy(self._states["scaled"]),
                deepcopy(self._states["unscaled"]),
                deepcopy(self._controls["scaled"]),
                deepcopy(self._controls["unscaled"]),
                deepcopy(self.phase_time),
                deepcopy(self.ns),
            )

        def _merge(data: list, is_control: bool) -> list | dict:
            """
            Merge the phases of a states or controls data structure

            Parameters
            ----------
            data: list
                The data to structure to merge the phases
            is_control: bool
                If the current data is a control

            Returns
            -------
            The data merged
            """

            if isinstance(data, dict):
                return data

            # Sanity check (all phases must contain the same keys with the same dimensions)
            keys = data[0].keys()
            sizes = [data[0][d].shape[0] for d in data[0]]
            for d in data:
                if d.keys() != keys or [d[key].shape[0] for key in d] != sizes:
                    raise RuntimeError("Program dimension must be coherent across phases to merge_phases them")

            data_out = [{}]
            for i, key in enumerate(keys):
                data_out[0][key] = np.ndarray((sizes[i], 0))

            add = 0 if is_control or continuous else 1
            for p in range(len(data)):
                d = data[p]
                for key in d:
                    if self.ocp.nlp[p].ode_solver.is_direct_collocation and not is_control:
                        steps = self.ocp.nlp[p].ode_solver.steps + 1
                        data_out[0][key] = np.concatenate(
                            (data_out[0][key], d[key][:, : self.ns[p] * steps + add]), axis=1
                        )
                    else:
                        data_out[0][key] = np.concatenate((data_out[0][key], d[key][:, : self.ns[p] + add]), axis=1)
            if add == 0:
                for key in data[-1]:
                    data_out[0][key] = np.concatenate((data_out[0][key], data[-1][key][:, -1][:, np.newaxis]), axis=1)

            return data_out

        if len(self._states["scaled"]) == 1:
            out_states_scaled = deepcopy(self._states["scaled"])
            out_states = deepcopy(self._states["unscaled"])
        else:
            out_states_scaled = (
                _merge(self._states["scaled"], is_control=False) if not skip_states and self._states["scaled"] else None
            )
            out_states = _merge(self._states["unscaled"], is_control=False) if not skip_states else None

        if len(self._controls["scaled"]) == 1:
            out_controls_scaled = deepcopy(self._controls["scaled"])
            out_controls = deepcopy(self._controls["unscaled"])
        else:
            out_controls_scaled = (
                _merge(self._controls["scaled"], is_control=True)
                if not skip_controls and self._controls["scaled"]
                else None
            )
            out_controls = _merge(self._controls["unscaled"], is_control=True) if not skip_controls else None
        phase_time = [0] + [sum([self.phase_time[i + 1] for i in range(len(self.phase_time) - 1)])]
        ns = [sum(self.ns)]

        return out_states_scaled, out_states, out_controls_scaled, out_controls, phase_time, ns

    def _complete_control(self):
        """
        Controls don't necessarily have dimensions that matches the states. This method aligns them
        """

        for p, nlp in enumerate(self.ocp.nlp):
            if nlp.control_type in (ControlType.CONSTANT, ControlType.NONE):
                for key in self._controls["scaled"][p]:
                    self._controls["scaled"][p][key] = np.concatenate(
                        (
                            self._controls["scaled"][p][key],
                            np.nan * np.zeros((self._controls["scaled"][p][key].shape[0], 1)),
                        ),
                        axis=1,
                    )
                    self._controls["unscaled"][p][key] = np.concatenate(
                        (
                            self._controls["unscaled"][p][key],
                            np.nan * np.zeros((self._controls["unscaled"][p][key].shape[0], 1)),
                        ),
                        axis=1,
                    )
            elif nlp.control_type == ControlType.LINEAR_CONTINUOUS:
                pass
            else:
                raise NotImplementedError(f"ControlType {nlp.control_type} is not implemented  in _complete_control")

    def graphs(
        self,
        automatically_organize: bool = True,
        show_bounds: bool = False,
        show_now: bool = True,
        shooting_type: Shooting = Shooting.MULTIPLE,
        integrator: SolutionIntegrator = SolutionIntegrator.OCP,
    ):
        """
        Show the graphs of the simulation

        Parameters
        ----------
        automatically_organize: bool
            If the figures should be spread on the screen automatically
        show_bounds: bool
            If the plot should adapt to bounds (True) or to data (False)
        show_now: bool
            If the show method should be called. This is blocking
        shooting_type: Shooting
            The type of interpolation
        integrator: SolutionIntegrator
            Use the scipy solve_ivp integrator for RungeKutta 45 instead of currently defined integrator
        """

        if self.is_merged or self.is_interpolated or self.is_integrated:
            raise NotImplementedError("It is not possible to graph a modified Solution yet")

        plot_ocp = self.ocp.prepare_plots(automatically_organize, show_bounds, shooting_type, integrator)
        plot_ocp.update_data(self.vector)
        if show_now:
            plt.show()

    def animate(
        self, n_frames: int = 0, shooting_type: Shooting = None, show_now: bool = True, **kwargs: Any
    ) -> None | list:
        """
        Animate the simulation

        Parameters
        ----------
        n_frames: int
            The number of frames to interpolate to. If the value is 0, the data are merged to a one phase if possible.
            If the value is -1, the data is not merge in one phase
        shooting_type: Shooting
            The Shooting type to animate
        show_now: bool
            If the bioviz exec() function should be called automatically. This is blocking method
        kwargs: Any
            Any parameters to pass to bioviz

        Returns
        -------
            A list of bioviz structures (one for each phase). So one can call exec() by hand
        """

        try:
            import bioviz
        except ModuleNotFoundError:
            raise RuntimeError("bioviz must be install to animate the model")

        from ..interfaces.biorbd_model import BiorbdModel

        check_version(bioviz, "2.3.0", "2.4.0")

        data_to_animate = self.integrate(shooting_type=shooting_type) if shooting_type else self.copy()
        if n_frames == 0:
            try:
                data_to_animate = data_to_animate.interpolate(sum(self.ns))
            except RuntimeError:
                pass

        elif n_frames > 0:
            data_to_animate = data_to_animate.interpolate(n_frames)

        states = data_to_animate.states
        if not isinstance(states, (list, tuple)):
            states = [states]

        all_bioviz = []
        for idx_phase, data in enumerate(states):
            if not isinstance(self.ocp.nlp[idx_phase].model, BiorbdModel):
                raise NotImplementedError("Animation is only implemented for biorbd models")
<<<<<<< HEAD

            # This calls each of the function that modify the internal dynamic model based on the parameters
=======
            # Convert parameters to actual values
>>>>>>> 8223cd3b
            nlp = self.ocp.nlp[idx_phase]

            # noinspection PyTypeChecker
            biorbd_model: BiorbdModel = nlp.model

            all_bioviz.append(bioviz.Viz(biorbd_model.path, **kwargs))
            all_bioviz[-1].load_movement(self.ocp.nlp[idx_phase].variable_mappings["q"].to_second.map(data["q"]))
            for objective in self.ocp.nlp[idx_phase].J:
                if objective.target is not None:
                    if objective.type in (
                        ObjectiveFcn.Mayer.TRACK_MARKERS,
                        ObjectiveFcn.Lagrange.TRACK_MARKERS,
                    ) and objective.node[0] in (Node.ALL, Node.ALL_SHOOTING):
                        all_bioviz[-1].load_experimental_markers(objective.target[0])

        if show_now:
            b_is_visible = [True] * len(all_bioviz)
            while sum(b_is_visible):
                for i, b in enumerate(all_bioviz):
                    if b.vtk_window.is_active:
                        b.update()
                    else:
                        b_is_visible[i] = False
            return None
        else:
            return all_bioviz

    def _get_penalty_cost(self, nlp, penalty):
        phase_idx = nlp.phase_idx
        steps = nlp.ode_solver.steps + 1 if nlp.ode_solver.is_direct_collocation else 1

        val = []
        val_weighted = []
        p = self.parameters["all"]

        dt = (
            Function("time", [nlp.parameters.cx], [penalty.dt])(self.parameters["time"])
            if "time" in self.parameters
            else penalty.dt
        )

        for idx in penalty.node_idx:
            x = []
            u = []
            target = []
            if nlp is not None:
                if penalty.multinode_penalty or penalty.transition:
                    x = np.array(())
                    u = np.array(())
                    for i in range(len(penalty.nodes_phase)):
                        node_idx = penalty.multinode_idx[i]
                        phase_idx = penalty.nodes_phase[i]

                        x = np.concatenate((x, self._states["scaled"][phase_idx]["all"][:, node_idx]))
                        # Make an exception to the fact that U is not available for the last node
                        u = np.concatenate((u, self._controls["scaled"][phase_idx]["all"][:, node_idx]))

                elif "Lagrange" not in penalty.type.__str__() and "Mayer" not in penalty.type.__str__():
                    target = penalty.target[0]
                else:
                    col_x_idx = list(range(idx * steps, (idx + 1) * steps)) if penalty.integrate else [idx]
                    col_u_idx = [idx]
                    if (
                        penalty.derivative
                        or penalty.explicit_derivative
                        or penalty.integration_rule == IntegralApproximation.TRAPEZOIDAL
                    ):
                        col_x_idx.append((idx + 1) * (steps if nlp.ode_solver.is_direct_shooting else 1))

                        if (
                            penalty.integration_rule != IntegralApproximation.TRAPEZOIDAL
                        ) or nlp.control_type == ControlType.LINEAR_CONTINUOUS:
                            col_u_idx.append((idx + 1))
                    elif penalty.integration_rule == IntegralApproximation.TRUE_TRAPEZOIDAL:
                        if nlp.control_type == ControlType.LINEAR_CONTINUOUS:
                            col_u_idx.append((idx + 1))
                    if nlp.ode_solver.is_direct_collocation and (
                        "Lagrange" in penalty.type.__str__() or "Mayer" in penalty.type.__str__()
                    ):
                        x = (
                            self.states_no_intermediate["all"][:, col_x_idx]
                            if len(self.phase_time) - 1 == 1
                            else self.states_no_intermediate[phase_idx]["all"][:, col_x_idx]
                        )
                    else:
                        x = self._states["scaled"][phase_idx]["all"][:, col_x_idx]

                    u = (
                        []
                        if nlp.control_type == ControlType.NONE
                        else self._controls["scaled"][phase_idx]["all"][:, col_u_idx]
                    )
                    if penalty.target is None:
                        target = []
                    elif (
                        penalty.integration_rule == IntegralApproximation.TRAPEZOIDAL
                        or penalty.integration_rule == IntegralApproximation.TRUE_TRAPEZOIDAL
                    ):
                        target = np.vstack(
                            (
                                penalty.target[0][:, penalty.node_idx.index(idx)],
                                penalty.target[1][:, penalty.node_idx.index(idx)],
                            )
                        ).T
                    else:
                        target = penalty.target[0][..., penalty.node_idx.index(idx)]

            # Deal with final node which sometime is nan (meaning it should be removed to fit the dimensions of the
            # casadi function
            if "Lagrange" in penalty.type.__str__() or "Mayer" in penalty.type.__str__():
                u = u[:, ~np.isnan(np.sum(u, axis=0))]
                val.append(penalty.function_non_threaded[idx](x, u, p))
                val_weighted.append(penalty.weighted_function_non_threaded[idx](x, u, p, penalty.weight, target, dt))
            else:
                val.append(penalty.function[idx](x, u, p))
                val_weighted.append(penalty.weighted_function[idx](x, u, p, penalty.weight, target, dt))

        val = np.nansum(val)
        val_weighted = np.nansum(val_weighted)

        return val, val_weighted

    def detailed_cost_values(self):
        """
        Adds the detailed objective functions and/or constraints values to sol

        Parameters
        ----------
        """

        for nlp in self.ocp.nlp:
            for penalty in nlp.J_internal + nlp.J:
                if not penalty:
                    continue
                val, val_weighted = self._get_penalty_cost(nlp, penalty)
                self.detailed_cost += [
                    {"name": penalty.type.__str__(), "cost_value_weighted": val_weighted, "cost_value": val}
                ]
        for penalty in self.ocp.J:
            val, val_weighted = self._get_penalty_cost(self.ocp.nlp[0], penalty)
            self.detailed_cost += [
                {"name": penalty.type.__str__(), "cost_value_weighted": val_weighted, "cost_value": val}
            ]
        return

    def print_cost(self, cost_type: CostType = CostType.ALL):
        """
        Print the objective functions and/or constraints to the console

        Parameters
        ----------
        cost_type: CostType
            The type of cost to console print
        """

        def print_penalty_list(nlp, penalties, print_only_weighted):
            running_total = 0

            for penalty in penalties:
                if not penalty:
                    continue

                val, val_weighted = self._get_penalty_cost(nlp, penalty)
                running_total += val_weighted

                if penalty.node in [Node.MULTINODES, Node.TRANSITION]:
                    node_name = penalty.node.name
                else:
                    node_name = f"{penalty.node[0]}" if isinstance(penalty.node[0], int) else penalty.node[0].name

                self.detailed_cost += [
                    {
                        "name": penalty.type.__str__(),
                        "penalty": penalty.type.__str__().split(".")[0],
                        "function": penalty.name,
                        "cost_value_weighted": val_weighted,
                        "cost_value": val,
                        "params": penalty.params,
                        "derivative": penalty.derivative,
                        "explicit_derivative": penalty.explicit_derivative,
                        "integration_rule": penalty.integration_rule.name,
                        "weight": penalty.weight,
                        "expand": penalty.expand,
                        "node": node_name,
                    }
                ]
                if print_only_weighted:
                    print(f"{penalty.type}: {val_weighted}")
                else:
                    print(f"{penalty.type}: {val_weighted} (non weighted {val: .2f})")

            return running_total

        def print_objective_functions(ocp):
            """
            Print the values of each objective function to the console
            """
            print(f"\n---- COST FUNCTION VALUES ----")
            running_total = print_penalty_list(None, ocp.J_internal, False)
            running_total += print_penalty_list(None, ocp.J, False)
            if running_total:
                print("")

            for nlp in ocp.nlp:
                print(f"PHASE {nlp.phase_idx}")
                running_total += print_penalty_list(nlp, nlp.J_internal, False)
                running_total += print_penalty_list(nlp, nlp.J, False)
                print("")

            print(f"Sum cost functions: {running_total}")
            print(f"------------------------------")

        def print_constraints(ocp, sol):
            """
            Print the values of each constraint with its lagrange multiplier to the console
            """

            if sol.constraints is None:
                return

            # Todo, min/mean/max
            print(f"\n--------- CONSTRAINTS ---------")
            if (
                print_penalty_list(None, ocp.g_internal, True)
                + print_penalty_list(None, ocp.g_implicit, True)
                + print_penalty_list(None, ocp.g, True)
            ):
                print("")

            for idx_phase, nlp in enumerate(ocp.nlp):
                print(f"PHASE {idx_phase}")
                print_penalty_list(nlp, nlp.g_internal, True)
                print_penalty_list(nlp, nlp.g_implicit, True)
                print_penalty_list(nlp, nlp.g, True)
                print("")
            print(f"------------------------------")

        if cost_type == CostType.OBJECTIVES:
            print_objective_functions(self.ocp)
        elif cost_type == CostType.CONSTRAINTS:
            print_constraints(self.ocp, self)
        elif cost_type == CostType.ALL:
            print(
                f"Solver reported time: {self.solver_time_to_optimize} sec\n"
                f"Real time: {self.real_time_to_optimize} sec"
            )
            self.print_cost(CostType.OBJECTIVES)
            self.print_cost(CostType.CONSTRAINTS)
        else:
            raise ValueError("print can only be called with CostType.OBJECTIVES or CostType.CONSTRAINTS")


def concatenate_optimization_variables_dict(
    variable: list[dict[np.ndarray]], continuous: bool = True
) -> list[dict[np.ndarray]]:
    """
    This function concatenates the decision variables of the phases of the system
    into a single array, omitting the last element of each phase except for the last one.

    Parameters
    ----------
    variable : list or dict
        list of decision variables of the phases of the system
    continuous: bool
        If the arrival value of a node should be discarded [True] or kept [False].

    Returns
    -------
    z_concatenated : np.ndarray or dict
        array of the decision variables of the phases of the system concatenated
    """
    if isinstance(variable, list):
        if isinstance(variable[0], dict):
            variable_dict = dict()
            for key in variable[0].keys():
                variable_dict[key] = [v_i[key] for v_i in variable]
                final_tuple = [
                    y[:, :-1] if i < (len(variable_dict[key]) - 1) and continuous else y
                    for i, y in enumerate(variable_dict[key])
                ]
                variable_dict[key] = np.hstack(final_tuple)
            return [variable_dict]
    else:
        raise ValueError("the input must be a list")


def concatenate_optimization_variables(
    variable: list[np.ndarray] | np.ndarray,
    continuous_phase: bool = True,
    continuous_interval: bool = True,
    merge_phases: bool = True,
) -> np.ndarray | list[dict[np.ndarray]]:
    """
    This function concatenates the decision variables of the phases of the system
    into a single array, omitting the last element of each phase except for the last one.

    Parameters
    ----------
    variable : list or dict
        list of decision variables of the phases of the system
    continuous_phase: bool
        If the arrival value of a node should be discarded [True] or kept [False]. The value of an integrated
    continuous_interval: bool
        If the arrival value of a node of each interval should be discarded [True] or kept [False].
        Only useful in direct multiple shooting
    merge_phases: bool
        If the decision variables of each phase should be merged into a single array [True] or kept separated [False].

    Returns
    -------
    z_concatenated : np.ndarray or dict
        array of the decision variables of the phases of the system concatenated
    """
    if len(variable[0].shape):
        if isinstance(variable[0][0], np.ndarray):
            z_final = []
            for zi in variable:
                z_final.append(concatenate_optimization_variables(zi, continuous_interval))

            if merge_phases:
                return concatenate_optimization_variables(z_final, continuous_phase)
            else:
                return z_final
        else:
            final_tuple = []
            for i, y in enumerate(variable):
                if i < (len(variable) - 1) and continuous_phase:
                    final_tuple.append(y[:, :-1] if len(y.shape) == 2 else y[:-1])
                else:
                    final_tuple.append(y)

        return np.hstack(final_tuple)<|MERGE_RESOLUTION|>--- conflicted
+++ resolved
@@ -1367,12 +1367,8 @@
         for idx_phase, data in enumerate(states):
             if not isinstance(self.ocp.nlp[idx_phase].model, BiorbdModel):
                 raise NotImplementedError("Animation is only implemented for biorbd models")
-<<<<<<< HEAD
 
             # This calls each of the function that modify the internal dynamic model based on the parameters
-=======
-            # Convert parameters to actual values
->>>>>>> 8223cd3b
             nlp = self.ocp.nlp[idx_phase]
 
             # noinspection PyTypeChecker
