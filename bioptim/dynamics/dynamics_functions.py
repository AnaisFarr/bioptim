--- conflicted
+++ resolved
@@ -386,12 +386,8 @@
         with_contact: bool,
         with_torque: bool = False,
         fatigue=None,
-<<<<<<< HEAD
+        implicit_dynamics: bool = False,
     ) -> DynamicsEvaluation:
-=======
-        implicit_dynamics: bool = False,
-    ) -> MX:
->>>>>>> 964399f3
         """
         Forward dynamics driven by muscle.
 
