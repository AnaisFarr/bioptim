from typing import Union

from casadi import horzcat, vertcat, MX, SX

from ..misc.enums import RigidBodyDynamics
from .fatigue.fatigue_dynamics import FatigueList
from ..optimization.optimization_variable import OptimizationVariable
from ..optimization.non_linear_program import NonLinearProgram
from .dynamics_evaluation import DynamicsEvaluation


class DynamicsFunctions:
    """
    Implementation of all the dynamic functions

    Methods
    -------
    custom(states: MX.sym, controls: MX.sym, parameters: MX.sym, nlp: NonLinearProgram) -> MX
        Interface to custom dynamic function provided by the user
    torque_driven(states: MX.sym, controls: MX.sym, parameters: MX.sym, nlp, with_contact: bool)
        Forward dynamics driven by joint torques, optional external forces can be declared.
    torque_activations_driven(states: MX.sym, controls: MX.sym, parameters: MX.sym, nlp, with_contact) -> MX:
        Forward dynamics driven by joint torques activations.
    torque_derivative_driven(states: MX.sym, controls: MX.sym, parameters: MX.sym, nlp, with_contact: bool) -> MX:
        Forward dynamics driven by joint torques, optional external forces can be declared.
    forces_from_torque_driven(states: MX.sym, controls: MX.sym, parameters: MX.sym, nlp) -> MX:
        Contact forces of a forward dynamics driven by joint torques with contact constraints.
    muscles_driven(states: MX.sym, controls: MX.sym, parameters: MX.sym, nlp, with_contact: bool) -> MX:
        Forward dynamics driven by muscle.
    forces_from_muscle_driven(states: MX.sym, controls: MX.sym, parameters: MX.sym, nlp) -> MX:
        Contact forces of a forward dynamics driven by muscles activations and joint torques with contact constraints.
    get(var: OptimizationVariable, cx: Union[MX, SX]):
        Main accessor to a variable in states or controls (cx)
    apply_parameters(parameters: MX.sym, nlp: NonLinearProgram)
        Apply the parameter variables to the model. This should be called before calling the dynamics
    compute_qdot(nlp: NonLinearProgram, q: Union[MX, SX], qdot: Union[MX, SX]):
        Easy accessor to derivative of q
    forward_dynamics(nlp: NonLinearProgram, q: Union[MX, SX], qdot: Union[MX, SX], tau: Union[MX, SX], with_contact: bool):
        Easy accessor to derivative of qdot
    compute_muscle_dot(nlp: NonLinearProgram, muscle_excitations: Union[MX, SX]):
        Easy accessor to derivative of muscle activations
    compute_tau_from_muscle(nlp: NonLinearProgram, q: Union[MX, SX], qdot: Union[MX, SX], muscle_activations: Union[MX, SX]):
        Easy accessor to tau computed from muscles
    contact_forces(nlp: NonLinearProgram, q, qdot, tau):
        Easy accessor for the contact forces in contact dynamics
    """

    @staticmethod
    def custom(states: MX.sym, controls: MX.sym, parameters: MX.sym, nlp):
        """
        Interface to custom dynamic function provided by the user.

        Parameters
        ----------
        states: MX.sym
            The state of the system
        controls: MX.sym
            The controls of the system
        parameters: MX.sym
            The parameters of the system
        nlp: NonLinearProgram
            The definition of the system

        Returns
        ----------
        MX.sym
            The derivative of the states
        MX.sym
            The defects of the implicit dynamics
        """

        return nlp.dynamics_type.dynamic_function(states, controls, parameters, nlp)

    @staticmethod
    def torque_driven(
        states: MX.sym,
        controls: MX.sym,
        parameters: MX.sym,
        nlp,
        with_contact: bool,
        rigidbody_dynamics: RigidBodyDynamics,
        fatigue: FatigueList,
    ) -> DynamicsEvaluation:
        """
        Forward dynamics driven by joint torques, optional external forces can be declared.

        Parameters
        ----------
        states: MX.sym
            The state of the system
        controls: MX.sym
            The controls of the system
        parameters: MX.sym
            The parameters of the system
        nlp: NonLinearProgram
            The definition of the system
        with_contact: bool
            If the dynamic with contact should be used
        rigidbody_dynamics: RigidBodyDynamics
            which rigidbody dynamics should be used (EXPLICIT, IMPLICIT, SEMI_EXPLICIT)
        fatigue : FatigueList
            A list of fatigue elements
        """

        DynamicsFunctions.apply_parameters(parameters, nlp)
        q = DynamicsFunctions.get(nlp.states["q"], states)
        qdot = DynamicsFunctions.get(nlp.states["qdot"], states)

        dq = DynamicsFunctions.compute_qdot(nlp, q, qdot)

<<<<<<< HEAD
        tau = DynamicsFunctions.__get_fatigable_tau(nlp, states, controls, fatigue)
        if implicit_dynamics:
=======
        if (
            rigidbody_dynamics == RigidBodyDynamics.DAE_INVERSE_DYNAMICS
            or rigidbody_dynamics == RigidBodyDynamics.DAE_FORWARD_DYNAMICS
        ):
>>>>>>> 5d3d4ab5
            dxdt = MX(nlp.states.shape, 1)
            dxdt[nlp.states["q"].index, :] = dq
            dxdt[nlp.states["qdot"].index, :] = DynamicsFunctions.get(nlp.controls["qddot"], controls)
        elif (
            rigidbody_dynamics == RigidBodyDynamics.DAE_INVERSE_DYNAMICS_JERK
            or rigidbody_dynamics == RigidBodyDynamics.DAE_FORWARD_DYNAMICS_JERK
        ):
            dxdt = MX(nlp.states.shape, 1)
            dxdt[nlp.states["q"].index, :] = dq
            qddot = DynamicsFunctions.get(nlp.states["qddot"], states)
            dxdt[nlp.states["qdot"].index, :] = qddot
            dxdt[nlp.states["qddot"].index, :] = DynamicsFunctions.get(nlp.controls["qdddot"], controls)
        else:

            ddq = DynamicsFunctions.forward_dynamics(nlp, q, qdot, tau, with_contact)
            dxdt = MX(nlp.states.shape, ddq.shape[1])
            dxdt[nlp.states["q"].index, :] = horzcat(*[dq for _ in range(ddq.shape[1])])
            dxdt[nlp.states["qdot"].index, :] = ddq

        if fatigue is not None and "tau" in fatigue:
            dxdt = fatigue["tau"].dynamics(dxdt, nlp, states, controls)

        defects = None
        if not with_contact and fatigue is None:
            qddot = DynamicsFunctions.get(nlp.states_dot["qddot"], nlp.states_dot.mx_reduced)
            tau_id = DynamicsFunctions.inverse_dynamics(nlp, q, qdot, qddot, with_contact)
            defects = MX(dq.shape[0] + tau_id.shape[0], tau_id.shape[1])

            dq_defects = []
            for _ in range(tau_id.shape[1]):
                dq_defects.append(
                    dq
                    - DynamicsFunctions.compute_qdot(
                        nlp, q, DynamicsFunctions.get(nlp.states_dot["qdot"], nlp.states_dot.mx_reduced)
                    )
                )
            defects[: dq.shape[0], :] = horzcat(*dq_defects)

            tau_var = nlp.states["tau"] if "tau" in nlp.states else nlp.controls["tau"]
            defects[dq.shape[0] :, :] = tau_var.mapping.to_first.map(tau) - tau_id

        return DynamicsEvaluation(dxdt, defects)

    @staticmethod
    def __get_fatigable_tau(nlp: NonLinearProgram, states: MX, controls: MX, fatigue: FatigueList) -> MX:
        """
        Apply the forward dynamics including (or not) the torque fatigue

        Parameters
        ----------
        nlp: NonLinearProgram
            The current phase
        states: MX
            The states variable that may contains the tau and the tau fatigue variables
        controls: MX
            The controls variable that may contains the tau
        fatigue: FatigueList
            The dynamics for the torque fatigue

        Returns
        -------
        The generalized accelerations
        """

        tau_var, tau_mx = (nlp.controls, controls) if "tau" in nlp.controls else (nlp.states, states)
        tau = DynamicsFunctions.get(tau_var["tau"], tau_mx)
        if fatigue is not None and "tau" in fatigue:
            tau_fatigue = fatigue["tau"]
            tau_suffix = fatigue["tau"].suffix

            # Only homogeneous state_only is implemented yet
            n_state_only = sum([t.models.state_only for t in tau_fatigue])
            if 0 < n_state_only < len(fatigue["tau"]):
                raise NotImplementedError("fatigue list without homogeneous state_only flag is not supported yet")

            if not tau_fatigue[0].models.split_controls and "tau" in nlp.controls:
                pass
            elif tau_fatigue[0].models.state_only:
                tau = sum([DynamicsFunctions.get(tau_var[f"tau_{suffix}"], tau_mx) for suffix in tau_suffix])
            else:
                tau = MX()
                for i, t in enumerate(tau_fatigue):
                    tau_tp = MX(1, 1)
                    for suffix in tau_suffix:
                        model = t.models.models[suffix]
                        tau_tp += (
                            DynamicsFunctions.get(nlp.states[f"tau_{suffix}_{model.dynamics_suffix()}"], states)[i]
                            * model.scaling
                        )
                    tau = vertcat(tau, tau_tp)
        return tau

    @staticmethod
    def torque_activations_driven(states: MX.sym, controls: MX.sym, parameters: MX.sym, nlp, with_contact):
        """
        Forward dynamics driven by joint torques activations.

        Parameters
        ----------
        states: MX.sym
            The state of the system
        controls: MX.sym
            The controls of the system
        parameters: MX.sym
            The parameters of the system
        nlp: NonLinearProgram
            The definition of the system
        with_contact: bool
            If the dynamic with contact should be used
        """

        DynamicsFunctions.apply_parameters(parameters, nlp)
        q = DynamicsFunctions.get(nlp.states["q"], states)
        qdot = DynamicsFunctions.get(nlp.states["qdot"], states)
        tau_activations = DynamicsFunctions.get(nlp.controls["tau"], controls)

        tau = nlp.model.torque(tau_activations, q, qdot).to_mx()
        dq = DynamicsFunctions.compute_qdot(nlp, q, qdot)
        ddq = DynamicsFunctions.forward_dynamics(nlp, q, qdot, tau, with_contact)

        dq = horzcat(*[dq for _ in range(ddq.shape[1])])

        return DynamicsEvaluation(vertcat(dq, ddq), None)

    @staticmethod
    def torque_derivative_driven(
<<<<<<< HEAD
        states: MX.sym, controls: MX.sym, parameters: MX.sym, nlp, implicit_dynamics: bool, with_contact: bool
    ):
=======
        states: MX.sym,
        controls: MX.sym,
        parameters: MX.sym,
        nlp,
        rigidbody_dynamics: RigidBodyDynamics,
        with_contact: bool,
    ) -> MX:
>>>>>>> 5d3d4ab5
        """
        Forward dynamics driven by joint torques, optional external forces can be declared.

        Parameters
        ----------
        states: MX.sym
            The state of the system
        controls: MX.sym
            The controls of the system
        parameters: MX.sym
            The parameters of the system
        nlp: NonLinearProgram
            The definition of the system
        rigidbody_dynamics: RigidBodyDynamics
            which rigidbody dynamics should be used (EXPLICIT, IMPLICIT, SEMI_EXPLICIT)
        with_contact: bool
            If the dynamic with contact should be used
        """

        DynamicsFunctions.apply_parameters(parameters, nlp)
        q = DynamicsFunctions.get(nlp.states["q"], states)
        qdot = DynamicsFunctions.get(nlp.states["qdot"], states)
        tau = DynamicsFunctions.get(nlp.states["tau"], states)

        dq = DynamicsFunctions.compute_qdot(nlp, q, qdot)
        dtau = DynamicsFunctions.get(nlp.controls["taudot"], controls)

        if (
            rigidbody_dynamics == RigidBodyDynamics.DAE_INVERSE_DYNAMICS
            or rigidbody_dynamics == RigidBodyDynamics.DAE_FORWARD_DYNAMICS
        ):
            ddq = DynamicsFunctions.get(nlp.states["qddot"], states)
            dddq = DynamicsFunctions.get(nlp.controls["qdddot"], controls)

            dxdt = MX(nlp.states.shape, 1)
            dxdt[nlp.states["q"].index, :] = dq
            dxdt[nlp.states["qdot"].index, :] = ddq
            dxdt[nlp.states["qddot"].index, :] = dddq
            dxdt[nlp.states["tau"].index, :] = dtau
        else:
            ddq = DynamicsFunctions.forward_dynamics(nlp, q, qdot, tau, with_contact)
            dxdt = MX(nlp.states.shape, ddq.shape[1])
            dxdt[nlp.states["q"].index, :] = horzcat(*[dq for _ in range(ddq.shape[1])])
            dxdt[nlp.states["qdot"].index, :] = ddq
            dxdt[nlp.states["tau"].index, :] = horzcat(*[dtau for _ in range(ddq.shape[1])])

        return DynamicsEvaluation(dxdt, None)

    @staticmethod
    def forces_from_torque_driven(states: MX.sym, controls: MX.sym, parameters: MX.sym, nlp) -> MX:
        """
        Contact forces of a forward dynamics driven by joint torques with contact constraints.

        Parameters
        ----------
        states: MX.sym
            The state of the system
        controls: MX.sym
            The controls of the system
        parameters: MX.sym
            The parameters of the system
        nlp: NonLinearProgram
            The definition of the system

        Returns
        ----------
        MX.sym
            The contact forces that ensure no acceleration at these contact points
        """

        DynamicsFunctions.apply_parameters(parameters, nlp)

        q_nlp, q_var = (nlp.states["q"], states) if "q" in nlp.states else (nlp.controls["q"], controls)
        qdot_nlp, qdot_var = (nlp.states["qdot"], states) if "qdot" in nlp.states else (nlp.controls["qdot"], controls)
        tau_nlp, tau_var = (nlp.states["tau"], states) if "tau" in nlp.states else (nlp.controls["tau"], controls)

        q = DynamicsFunctions.get(q_nlp, q_var)
        qdot = DynamicsFunctions.get(qdot_nlp, qdot_var)
        tau = DynamicsFunctions.get(tau_nlp, tau_var)

        return DynamicsFunctions.contact_forces(nlp, q, qdot, tau)

    @staticmethod
    def forces_from_torque_activation_driven(states: MX.sym, controls: MX.sym, parameters: MX.sym, nlp) -> MX:
        """
        Contact forces of a forward dynamics driven by joint torques with contact constraints.

        Parameters
        ----------
        states: MX.sym
            The state of the system
        controls: MX.sym
            The controls of the system
        parameters: MX.sym
            The parameters of the system
        nlp: NonLinearProgram
            The definition of the system

        Returns
        ----------
        MX.sym
            The contact forces that ensure no acceleration at these contact points
        """

        DynamicsFunctions.apply_parameters(parameters, nlp)

        q_nlp, q_var = (nlp.states["q"], states) if "q" in nlp.states else (nlp.controls["q"], controls)
        qdot_nlp, qdot_var = (nlp.states["qdot"], states) if "qdot" in nlp.states else (nlp.controls["qdot"], controls)
        tau_nlp, tau_var = (nlp.states["tau"], states) if "tau" in nlp.states else (nlp.controls["tau"], controls)
        q = DynamicsFunctions.get(q_nlp, q_var)
        qdot = DynamicsFunctions.get(qdot_nlp, qdot_var)
        tau_activations = DynamicsFunctions.get(tau_nlp, tau_var)
        tau = nlp.model.torque(tau_activations, q, qdot).to_mx()

        return DynamicsFunctions.contact_forces(nlp, q, qdot, tau)

    @staticmethod
    def muscles_driven(
        states: MX.sym,
        controls: MX.sym,
        parameters: MX.sym,
        nlp,
        with_contact: bool,
        with_torque: bool = False,
        fatigue=None,
    ):
        """
        Forward dynamics driven by muscle.

        Parameters
        ----------
        states: MX.sym
            The state of the system
        controls: MX.sym
            The controls of the system
        parameters: MX.sym
            The parameters of the system
        nlp: NonLinearProgram
            The definition of the system
        with_contact: bool
            If the dynamic with contact should be used
        fatigue: FatigueDynamicsList
            To define fatigue elements
        with_torque: bool
            If the dynamic should be added with residual torques
        """

        DynamicsFunctions.apply_parameters(parameters, nlp)
        q = DynamicsFunctions.get(nlp.states["q"], states)
        qdot = DynamicsFunctions.get(nlp.states["qdot"], states)
        residual_tau = DynamicsFunctions.__get_fatigable_tau(nlp, states, controls, fatigue) if with_torque else None

        mus_act_nlp, mus_act = (nlp.states, states) if "muscles" in nlp.states else (nlp.controls, controls)
        mus_activations = DynamicsFunctions.get(mus_act_nlp["muscles"], mus_act)
        if fatigue is not None and "muscles" in fatigue:
            mus_fatigue = fatigue["muscles"]
            fatigue_name = mus_fatigue.suffix[0]

            # Sanity check
            n_state_only = sum([m.models.state_only for m in mus_fatigue])
            if 0 < n_state_only < len(fatigue["muscles"]):
                raise NotImplementedError(
                    f"{fatigue_name} list without homogeneous state_only flag is not supported yet"
                )

            dyn_suffix = mus_fatigue[0].models.models[fatigue_name].dynamics_suffix()
            for m in mus_fatigue:
                for key in m.models.models:
                    if m.models.models[key].dynamics_suffix() != dyn_suffix:
                        raise ValueError(f"{fatigue_name} must be of all same types")

            if n_state_only == 0:
                mus_activations = DynamicsFunctions.get(nlp.states[f"muscles_{dyn_suffix}"], states)
        muscles_tau = DynamicsFunctions.compute_tau_from_muscle(nlp, q, qdot, mus_activations)

        tau = muscles_tau + residual_tau if residual_tau is not None else muscles_tau
        dq = DynamicsFunctions.compute_qdot(nlp, q, qdot)
        ddq = DynamicsFunctions.forward_dynamics(nlp, q, qdot, tau, with_contact)

        dxdt = MX(nlp.states.shape, ddq.shape[1])
        dxdt[nlp.states["q"].index, :] = horzcat(*[dq for _ in range(ddq.shape[1])])
        dxdt[nlp.states["qdot"].index, :] = ddq

        has_excitation = True if "muscles" in nlp.states else False
        if has_excitation:
            mus_excitations = DynamicsFunctions.get(nlp.controls["muscles"], controls)
            dmus = DynamicsFunctions.compute_muscle_dot(nlp, mus_excitations)
            dxdt[nlp.states["muscles"].index, :] = horzcat(*[dmus for _ in range(ddq.shape[1])])

        if fatigue is not None and "muscles" in fatigue:
            dxdt = fatigue["muscles"].dynamics(dxdt, nlp, states, controls)

        return DynamicsEvaluation(dxdt, None)

    @staticmethod
    def forces_from_muscle_driven(states: MX.sym, controls: MX.sym, parameters: MX.sym, nlp) -> MX:
        """
        Contact forces of a forward dynamics driven by muscles activations and joint torques with contact constraints.

        Parameters
        ----------
        states: MX.sym
            The state of the system
        controls: MX.sym
            The controls of the system
        parameters: MX.sym
            The parameters of the system
        nlp: NonLinearProgram
            The definition of the system

        Returns
        ----------
        MX.sym
            The contact forces that ensure no acceleration at these contact points
        """

        DynamicsFunctions.apply_parameters(parameters, nlp)
        q = DynamicsFunctions.get(nlp.states["q"], states)
        qdot = DynamicsFunctions.get(nlp.states["qdot"], states)
        residual_tau = DynamicsFunctions.get(nlp.controls["tau"], controls) if "tau" in nlp.controls else None

        mus_act_nlp, mus_act = (nlp.states, states) if "muscles" in nlp.states else (nlp.controls, controls)
        mus_activations = DynamicsFunctions.get(mus_act_nlp["muscles"], mus_act)
        muscles_tau = DynamicsFunctions.compute_tau_from_muscle(nlp, q, qdot, mus_activations)

        tau = muscles_tau + residual_tau if residual_tau is not None else muscles_tau
        return DynamicsFunctions.contact_forces(nlp, q, qdot, tau)

    @staticmethod
    def get(var: OptimizationVariable, cx: Union[MX, SX]):
        """
        Main accessor to a variable in states or controls (cx)

        Parameters
        ----------
        var: OptimizationVariable
            The variable from nlp.states["name"] or nlp.controls["name"]
        cx: Union[MX, SX]
            The actual SX or MX variables

        Returns
        -------
        The sliced values
        """

        return var.mapping.to_second.map(cx[var.index, :])

    @staticmethod
    def apply_parameters(parameters: MX.sym, nlp):
        """
        Apply the parameter variables to the model. This should be called before calling the dynamics

        Parameters
        ----------
        parameters: MX.sym
            The state of the system
        nlp: NonLinearProgram
            The definition of the system
        """

        offset = 0
        for param in nlp.parameters:
            # Call the pre dynamics function
            if param.function:
                param.function(nlp.model, parameters[offset : offset + param.size], **param.params)
                offset += param.size

    @staticmethod
    def compute_qdot(nlp: NonLinearProgram, q: Union[MX, SX], qdot: Union[MX, SX]):
        """
        Easy accessor to derivative of q

        Parameters
        ----------
        nlp: NonLinearProgram
            The phase of the program
        q: Union[MX, SX]
            The value of q from "get"
        qdot: Union[MX, SX]
            The value of qdot from "get"

        Returns
        -------
        The derivative of q
        """

        q_nlp = nlp.states["q"] if "q" in nlp.states else nlp.controls["q"]
        return q_nlp.mapping.to_first.map(nlp.model.computeQdot(q, qdot).to_mx())

    @staticmethod
    def compute_qddot(nlp: NonLinearProgram, q: Union[MX, SX], qdot: Union[MX, SX], qddot: Union[MX, SX]):
        """
        Easy accessor to 2nd derivative of q

        Parameters
        ----------
        nlp: NonLinearProgram
            The phase of the program
        q: Union[MX, SX]
            The value of q from "get"
        qdot: Union[MX, SX]
            The value of qdot from "get"
        qddot: Union[MX, SX]
            The value of qddot from "get"

        Returns
        -------
        The 2nd derivative of q
        """

        q_nlp = nlp.states["q"] if "q" in nlp.states else nlp.controls["q"]
        return q_nlp.mapping.to_first.map(nlp.model.computeQdot(q, qdot).to_mx())

    @staticmethod
    def forward_dynamics(
        nlp: NonLinearProgram, q: Union[MX, SX], qdot: Union[MX, SX], tau: Union[MX, SX], with_contact: bool
    ):
        """
        Easy accessor to derivative of qdot

        Parameters
        ----------
        nlp: NonLinearProgram
            The phase of the program
        q: Union[MX, SX]
            The value of q from "get"
        qdot: Union[MX, SX]
            The value of qdot from "get"
        tau: Union[MX, SX]
            The value of tau from "get"
        with_contact: bool
            If the dynamics with contact should be used

        Returns
        -------
        The derivative of qdot
        """
        qdot_var = nlp.states["qdot"] if "qdot" in nlp.states else nlp.controls["qdot"]

        if nlp.external_forces:
            dxdt = MX(len(qdot_var.mapping.to_first), nlp.ns)
            for i, f_ext in enumerate(nlp.external_forces):
                if with_contact:
                    qddot = nlp.model.ForwardDynamicsConstraintsDirect(q, qdot, tau, f_ext).to_mx()
                else:
                    qddot = nlp.model.ForwardDynamics(q, qdot, tau, f_ext).to_mx()
                dxdt[:, i] = qdot_var.mapping.to_first.map(qddot)
            return dxdt
        else:
            if with_contact:
                qddot = nlp.model.ForwardDynamicsConstraintsDirect(q, qdot, tau).to_mx()
            else:
                qddot = nlp.model.ForwardDynamics(q, qdot, tau).to_mx()
            return qdot_var.mapping.to_first.map(qddot)

    @staticmethod
    def inverse_dynamics(
        nlp: NonLinearProgram, q: Union[MX, SX], qdot: Union[MX, SX], qddot: Union[MX, SX], with_contact: bool
    ):
        """
        Easy accessor to torques from inverse dynamics

        Parameters
        ----------
        nlp: NonLinearProgram
            The phase of the program
        q: Union[MX, SX]
            The value of q from "get"
        qdot: Union[MX, SX]
            The value of qdot from "get"
        qddot: Union[MX, SX]
            The value of qddot from "get"
        with_contact: bool
            If the dynamics with contact should be used

        Returns
        -------
        Torques in tau
        """

        tau_var = nlp.states["tau"] if "tau" in nlp.states else nlp.controls["tau"]

        if nlp.external_forces:
            tau = MX(len(tau_var.mapping.to_first), nlp.ns)
            for i, f_ext in enumerate(nlp.external_forces):
                tau[:, i] = nlp.model.InverseDynamics(q, qdot, qddot, f_ext).to_mx()
        else:
            tau = nlp.model.InverseDynamics(q, qdot, qddot).to_mx()
        return tau_var.mapping.to_first.map(tau)

    @staticmethod
    def compute_muscle_dot(nlp: NonLinearProgram, muscle_excitations: Union[MX, SX]):
        """
        Easy accessor to derivative of muscle activations

        Parameters
        ----------
        nlp: NonLinearProgram
            The phase of the program
        muscle_excitations: Union[MX, SX]
            The value of muscle_excitations from "get"

        Returns
        -------
        The derivative of muscle activations
        """

        muscles_states = nlp.model.stateSet()
        for k in range(len(nlp.controls["muscles"])):
            muscles_states[k].setExcitation(muscle_excitations[k])
        return nlp.model.activationDot(muscles_states).to_mx()

    @staticmethod
    def compute_tau_from_muscle(
        nlp: NonLinearProgram, q: Union[MX, SX], qdot: Union[MX, SX], muscle_activations: Union[MX, SX]
    ):
        """
        Easy accessor to tau computed from muscles

        Parameters
        ----------
        nlp: NonLinearProgram
            The phase of the program
        q: Union[MX, SX]
            The value of q from "get"
        qdot: Union[MX, SX]
            The value of qdot from "get"
        muscle_activations: Union[MX, SX]
            The value of muscle_activations from "get"

        Returns
        -------
        The generalized forces computed from the muscles
        """

        muscles_states = nlp.model.stateSet()
        for k in range(len(nlp.controls["muscles"])):
            muscles_states[k].setActivation(muscle_activations[k])
        return nlp.model.muscularJointTorque(muscles_states, q, qdot).to_mx()

    @staticmethod
    def contact_forces(nlp: NonLinearProgram, q, qdot, tau):
        """
        Easy accessor for the contact forces in contact dynamics

        Parameters
        ----------
        nlp: NonLinearProgram
            The phase of the program
        q: Union[MX, SX]
            The value of q from "get"
        qdot: Union[MX, SX]
            The value of qdot from "get"
        tau: Union[MX, SX]
            The value of tau from "get"

        Returns
        -------
        The contact forces
        """

        cs = nlp.model.getConstraints()
        if nlp.external_forces:
            all_cs = MX()
            for i, f_ext in enumerate(nlp.external_forces):
                nlp.model.ForwardDynamicsConstraintsDirect(q, qdot, tau, cs, f_ext).to_mx()
                all_cs = horzcat(all_cs, cs.getForce().to_mx())
            return all_cs
        else:
            nlp.model.ForwardDynamicsConstraintsDirect(q, qdot, tau, cs).to_mx()
            return cs.getForce().to_mx()<|MERGE_RESOLUTION|>--- conflicted
+++ resolved
@@ -108,15 +108,10 @@
 
         dq = DynamicsFunctions.compute_qdot(nlp, q, qdot)
 
-<<<<<<< HEAD
-        tau = DynamicsFunctions.__get_fatigable_tau(nlp, states, controls, fatigue)
-        if implicit_dynamics:
-=======
         if (
             rigidbody_dynamics == RigidBodyDynamics.DAE_INVERSE_DYNAMICS
             or rigidbody_dynamics == RigidBodyDynamics.DAE_FORWARD_DYNAMICS
         ):
->>>>>>> 5d3d4ab5
             dxdt = MX(nlp.states.shape, 1)
             dxdt[nlp.states["q"].index, :] = dq
             dxdt[nlp.states["qdot"].index, :] = DynamicsFunctions.get(nlp.controls["qddot"], controls)
@@ -243,10 +238,6 @@
 
     @staticmethod
     def torque_derivative_driven(
-<<<<<<< HEAD
-        states: MX.sym, controls: MX.sym, parameters: MX.sym, nlp, implicit_dynamics: bool, with_contact: bool
-    ):
-=======
         states: MX.sym,
         controls: MX.sym,
         parameters: MX.sym,
@@ -254,7 +245,6 @@
         rigidbody_dynamics: RigidBodyDynamics,
         with_contact: bool,
     ) -> MX:
->>>>>>> 5d3d4ab5
         """
         Forward dynamics driven by joint torques, optional external forces can be declared.
 
