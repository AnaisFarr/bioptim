from typing import Callable, Any, Union

from casadi import MX, vertcat, Function
import numpy as np
from biorbd_casadi import biorbd

from .dynamics_functions import DynamicsFunctions
from .fatigue.fatigue_dynamics import FatigueList, MultiFatigueInterface
from .ode_solver import OdeSolver
from ..gui.plot import CustomPlot
from ..limits.path_conditions import Bounds
from ..misc.enums import (
    PlotType,
    ControlType,
    VariableType,
    Node,
    ConstraintType,
    RigidBodyDynamics,
    SoftContactDynamics,
)
from ..misc.fcn_enum import FcnEnum
from ..misc.mapping import BiMapping, Mapping
from ..misc.options import UniquePerPhaseOptionList, OptionGeneric
from ..limits.constraints import ImplicitConstraintFcn


class ConfigureProblem:
    """
    Dynamics configuration for the most common ocp

    Methods
    -------
    initialize(ocp, nlp)
        Call the dynamics a first time
    custom(ocp, nlp, **extra_params)
        Call the user-defined dynamics configuration function
    torque_driven(ocp, nlp, with_contact=False)
        Configure the dynamics for a torque driven program (states are q and qdot, controls are tau)
    torque_derivative_driven(ocp, nlp, with_contact=False)
        Configure the dynamics for a torque driven program (states are q and qdot, controls are tau)
    torque_activations_driven(ocp, nlp, with_contact=False)
        Configure the dynamics for a torque driven program (states are q and qdot, controls are tau activations).
        The tau activations are bounded between -1 and 1 and actual tau is computed from torque-position-velocity
        relationship
    muscle_driven(
        ocp, nlp, with_excitations: bool = False, with_torque: bool = False, with_contact: bool = False
    )
        Configure the dynamics for a muscle driven program.
        If with_excitations is set to True, then the muscle muscle activations are computed from the muscle dynamics.
        The tau from muscle is computed using the muscle activations.
        If with_torque is set to True, then tau are used as supplementary force in the
        case muscles are too weak.
    configure_dynamics_function(ocp, nlp, dyn_func, **extra_params)
        Configure the dynamics of the system
    configure_contact_function(ocp, nlp, dyn_func: Callable, **extra_params)
        Configure the contact points
    configure_soft_contact_function
        Configure the soft contact function
    configure_new_variable(
        name: str, name_elements: list, nlp, as_states: bool, as_controls: bool, combine_state_control_plot: bool = False
    )
        Add a new variable to the states/controls pool
    configure_q(nlp, as_states: bool, as_controls: bool)
        Configure the generalized coordinates
    configure_qdot(nlp, as_states: bool, as_controls: bool)
        Configure the generalized velocities
    configure_qddot(nlp, as_states: bool, as_controls: bool)
        Configure the generalized accelerations
    configure_qdddot(nlp, as_states: bool, as_controls: bool)
        Configure the generalized jerks
    configure_tau(nlp, as_states: bool, as_controls: bool)
        Configure the generalized forces
    configure_taudot(nlp, as_states: bool, as_controls: bool)
        Configure the generalized forces derivative
    configure_muscles(nlp, as_states: bool, as_controls: bool)
        Configure the muscles
    _adjust_mapping(key_to_adjust: str, reference_keys: list, nlp)
        Automatic mapping duplicator basing the values on the another mapping
    """

    @staticmethod
    def _get_kinematics_based_names(nlp, type: str) -> list[str]:
        """
        To modify the names of the variables added to the plots if there is quaternions

        Parameters
        ----------
        nlp: NonLinearProgram
            A reference to the phase
        type: str
            A string that refers to the decision variable such as (q, qdot, qddot, tau, etc...)

        Returns
        ----------
        new_name: list[str]
            The list of str to display on figures
        """

        if nlp.phase_mapping:
            idx = nlp.phase_mapping.map_idx
        else:
            idx = range(nlp.model.nbQ())
        if nlp.model.nbQuat() == 0:
            new_name = [nlp.model.nameDof()[i].to_string() for i in idx]
        else:
            new_name = []
            for i in nlp.phase_mapping.map_idx:
                if (
                    nlp.model.nameDof()[i].to_string()[-4:-1] == "Rot"
                    or nlp.model.nameDof()[i].to_string()[-6:-1] == "Trans"
                ):
                    new_name += [nlp.model.nameDof()[i].to_string()]
                else:
                    if nlp.model.nameDof()[i].to_string()[-5:] != "QuatW":
                        if type == "qdot":
                            new_name += [
                                nlp.model.nameDof()[i].to_string()[:-5]
                                + "omega"
                                + nlp.model.nameDof()[i].to_string()[-1]
                            ]
                        elif type == "qddot":
                            new_name += [
                                nlp.model.nameDof()[i].to_string()[:-5]
                                + "omegadot"
                                + nlp.model.nameDof()[i].to_string()[-1]
                            ]
                        elif type == "qdddot":
                            new_name += [
                                nlp.model.nameDof()[i].to_string()[:-5]
                                + "omegaddot"
                                + nlp.model.nameDof()[i].to_string()[-1]
                            ]
                        elif type == "tau" or type == "taudot":
                            new_name += [nlp.model.nameDof()[i].to_string()]

        return new_name

    @staticmethod
    def initialize(ocp, nlp):
        """
        Call the dynamics a first time

        Parameters
        ----------
        ocp: OptimalControlProgram
            A reference to the ocp
        nlp: NonLinearProgram
            A reference to the phase
        """

        nlp.dynamics_type.type(ocp, nlp, **nlp.dynamics_type.params)

    @staticmethod
    def custom(ocp, nlp, **extra_params):
        """
        Call the user-defined dynamics configuration function

        Parameters
        ----------
        ocp: OptimalControlProgram
            A reference to the ocp
        nlp: NonLinearProgram
            A reference to the phase
        """

        nlp.dynamics_type.configure(ocp, nlp, **extra_params)

    @staticmethod
    def torque_driven(
        ocp,
        nlp,
        with_contact: bool = False,
        rigidbody_dynamics: RigidBodyDynamics = RigidBodyDynamics.ODE,
        soft_contacts_dynamics: SoftContactDynamics = SoftContactDynamics.ODE,
        fatigue: FatigueList = None,
    ):
        """
        Configure the dynamics for a torque driven program (states are q and qdot, controls are tau)

        Parameters
        ----------
        ocp: OptimalControlProgram
            A reference to the ocp
        nlp: NonLinearProgram
            A reference to the phase
        with_contact: bool
            If the dynamic with contact should be used
        rigidbody_dynamics: RigidBodyDynamics
            which rigidbody dynamics should be used
        soft_contacts_dynamics: SoftContactDynamics
            which soft contact dynamic should be used
        fatigue: FatigueList
            A list of fatigue elements
        """

        if nlp.model.nbSoftContacts() != 0:
            if (
                soft_contacts_dynamics != SoftContactDynamics.CONSTRAINT
                and soft_contacts_dynamics != SoftContactDynamics.ODE
            ):
                raise ValueError(
                    "soft_contacts_dynamics can be used only with SoftContactDynamics.ODE or SoftContactDynamics.CONSTRAINT"
                )

            if rigidbody_dynamics == RigidBodyDynamics.DAE_INVERSE_DYNAMICS:
                if soft_contacts_dynamics == SoftContactDynamics.ODE:
                    raise ValueError(
                        "Soft contacts dynamics should not be used with SoftContactDynamics.ODE "
                        "when rigidbody dynamics is not RigidBodyDynamics.ODE . "
                        "Please set soft_contacts_dynamics=SoftContactDynamics.CONSTRAINT"
                    )

        # Declared rigidbody states and controls
        ConfigureProblem.configure_q(ocp, nlp, True, False)
        ConfigureProblem.configure_qdot(ocp, nlp, True, False, True)
        ConfigureProblem.configure_tau(ocp, nlp, False, True, fatigue)

        if (
            rigidbody_dynamics == RigidBodyDynamics.DAE_FORWARD_DYNAMICS
            or rigidbody_dynamics == RigidBodyDynamics.DAE_INVERSE_DYNAMICS
        ):
            ConfigureProblem.configure_qddot(ocp, nlp, False, True, True)
        elif (
            rigidbody_dynamics == RigidBodyDynamics.DAE_FORWARD_DYNAMICS_JERK
            or rigidbody_dynamics == RigidBodyDynamics.DAE_INVERSE_DYNAMICS_JERK
        ):
            ConfigureProblem.configure_qddot(ocp, nlp, True, False, True)
            ConfigureProblem.configure_qdddot(ocp, nlp, False, True)
        else:
            ConfigureProblem.configure_qddot(ocp, nlp, False, False, True)

        # Algebraic constraints of rigidbody dynamics if needed
        if (
            rigidbody_dynamics == RigidBodyDynamics.DAE_INVERSE_DYNAMICS
            or rigidbody_dynamics == RigidBodyDynamics.DAE_INVERSE_DYNAMICS_JERK
        ):
            ocp.implicit_constraints.add(
                ImplicitConstraintFcn.TAU_EQUALS_INVERSE_DYNAMICS,
                node=Node.ALL_SHOOTING,
                penalty_type=ConstraintType.IMPLICIT,
                phase=nlp.phase_idx,
                with_contact=with_contact,
            )
            if with_contact:
                # qddot is continuous with RigidBodyDynamics.DAE_INVERSE_DYNAMICS_JERK
                # so the consistency constraint of the marker acceleration can only be set to zero
                # at the first shooting node
                node = Node.ALL_SHOOTING if rigidbody_dynamics == RigidBodyDynamics.DAE_INVERSE_DYNAMICS else Node.ALL
                ConfigureProblem.configure_contact_forces(ocp, nlp, False, True)
                for ii in range(nlp.model.nbContacts()):
                    ocp.implicit_constraints.add(
                        ImplicitConstraintFcn.CONTACT_ACCELERATION_EQUALS_ZERO,
                        with_contact=with_contact,
                        contact_index=ii,
                        node=node,
                        constraint_type=ConstraintType.IMPLICIT,
                        phase=nlp.phase_idx,
                    )
        if (
            rigidbody_dynamics == RigidBodyDynamics.DAE_FORWARD_DYNAMICS
            or rigidbody_dynamics == RigidBodyDynamics.DAE_FORWARD_DYNAMICS_JERK
        ):
            # contacts forces are directly handled with this constraint
            ocp.implicit_constraints.add(
                ImplicitConstraintFcn.QDDOT_EQUALS_FORWARD_DYNAMICS,
                node=Node.ALL_SHOOTING,
                constraint_type=ConstraintType.IMPLICIT,
                with_contact=with_contact,
                phase=nlp.phase_idx,
            )

        # Declared soft contacts controls
        if soft_contacts_dynamics == SoftContactDynamics.CONSTRAINT:
            ConfigureProblem.configure_soft_contact_forces(ocp, nlp, False, True)

        # Configure the actual ODE of the dynamics
        if nlp.dynamics_type.dynamic_function:
            ConfigureProblem.configure_dynamics_function(ocp, nlp, DynamicsFunctions.custom)
        else:
            ConfigureProblem.configure_dynamics_function(
                ocp,
                nlp,
                DynamicsFunctions.torque_driven,
                with_contact=with_contact,
                fatigue=fatigue,
                rigidbody_dynamics=rigidbody_dynamics,
            )

        # Configure the contact forces
        if with_contact:
            ConfigureProblem.configure_contact_function(ocp, nlp, DynamicsFunctions.forces_from_torque_driven)
        # Configure the soft contact forces
        ConfigureProblem.configure_soft_contact_function(ocp, nlp)
        # Algebraic constraints of soft contact forces if needed
        if soft_contacts_dynamics == SoftContactDynamics.CONSTRAINT:
            ocp.implicit_constraints.add(
                ImplicitConstraintFcn.SOFT_CONTACTS_EQUALS_SOFT_CONTACTS_DYNAMICS,
                node=Node.ALL_SHOOTING,
                penalty_type=ConstraintType.IMPLICIT,
                phase=nlp.phase_idx,
            )

    @staticmethod
    def torque_derivative_driven(
        ocp,
        nlp,
        with_contact=False,
        rigidbody_dynamics: RigidBodyDynamics = RigidBodyDynamics.ODE,
        soft_contacts_dynamics: SoftContactDynamics = SoftContactDynamics.ODE,
    ):
        """
        Configure the dynamics for a torque driven program (states are q and qdot, controls are tau)

        Parameters
        ----------
        ocp: OptimalControlProgram
            A reference to the ocp
        nlp: NonLinearProgram
            A reference to the phase
        with_contact: bool
            If the dynamic with contact should be used
        rigidbody_dynamics: RigidBodyDynamics
            which rigidbody dynamics should be used
        soft_contacts_dynamics: SoftContactDynamics
            which soft contact dynamic should be used
        """
        if rigidbody_dynamics not in (RigidBodyDynamics.DAE_INVERSE_DYNAMICS, RigidBodyDynamics.ODE):
            raise NotImplementedError("TORQUE_DERIVATIVE_DRIVEN cannot be used with this enum RigidBodyDynamics yet")

        if nlp.model.nbSoftContacts() != 0:
            if (
                soft_contacts_dynamics != SoftContactDynamics.CONSTRAINT
                and soft_contacts_dynamics != SoftContactDynamics.ODE
            ):
                raise ValueError(
                    "soft_contacts_dynamics can be used only with RigidBodyDynamics.ODE or SoftContactDynamics.CONSTRAINT"
                )

            if rigidbody_dynamics == RigidBodyDynamics.DAE_INVERSE_DYNAMICS:
                if soft_contacts_dynamics == SoftContactDynamics.ODE:
                    raise ValueError(
                        "Soft contacts dynamics should not be used with RigidBodyDynamics.ODE "
                        "when rigidbody dynamics is not RigidBodyDynamics.ODE . "
                        "Please set soft_contacts_dynamics=SoftContactDynamics.CONSTRAINT"
                    )

        ConfigureProblem.configure_q(ocp, nlp, True, False)
        ConfigureProblem.configure_qdot(ocp, nlp, True, False)
        ConfigureProblem.configure_tau(ocp, nlp, True, False)
        ConfigureProblem.configure_taudot(ocp, nlp, False, True)

        if rigidbody_dynamics == RigidBodyDynamics.DAE_INVERSE_DYNAMICS:
            ConfigureProblem.configure_qddot(ocp, nlp, True, False)
            ConfigureProblem.configure_qdddot(ocp, nlp, False, True)
            ocp.implicit_constraints.add(
                ImplicitConstraintFcn.TAU_EQUALS_INVERSE_DYNAMICS,
                node=Node.ALL_SHOOTING,
                penalty_type=ConstraintType.IMPLICIT,
                phase=nlp.phase_idx,
            )
        if soft_contacts_dynamics == SoftContactDynamics.CONSTRAINT:
            ConfigureProblem.configure_soft_contact_forces(ocp, nlp, False, True)

        if nlp.dynamics_type.dynamic_function:
            ConfigureProblem.configure_dynamics_function(ocp, nlp, DynamicsFunctions.custom)
        else:
            ConfigureProblem.configure_dynamics_function(
                ocp,
                nlp,
                DynamicsFunctions.torque_derivative_driven,
                with_contact=with_contact,
                rigidbody_dynamics=rigidbody_dynamics,
            )

        if with_contact:
            ConfigureProblem.configure_contact_function(ocp, nlp, DynamicsFunctions.forces_from_torque_driven)

        ConfigureProblem.configure_soft_contact_function(ocp, nlp)
        if soft_contacts_dynamics == SoftContactDynamics.CONSTRAINT:
            ocp.implicit_constraints.add(
                ImplicitConstraintFcn.SOFT_CONTACTS_EQUALS_SOFT_CONTACTS_DYNAMICS,
                node=Node.ALL_SHOOTING,
                penalty_type=ConstraintType.IMPLICIT,
                phase=nlp.phase_idx,
            )

    @staticmethod
    def torque_activations_driven(ocp, nlp, with_contact=False):
        """
        Configure the dynamics for a torque driven program (states are q and qdot, controls are tau activations).
        The tau activations are bounded between -1 and 1 and actual tau is computed from torque-position-velocity
        relationship

        Parameters
        ----------
        ocp: OptimalControlProgram
            A reference to the ocp
        nlp: NonLinearProgram
            A reference to the phase
        with_contact: bool
            If the dynamic with contact should be used
        """

        ConfigureProblem.configure_q(ocp, nlp, True, False)
        ConfigureProblem.configure_qdot(ocp, nlp, True, False)
        ConfigureProblem.configure_tau(ocp, nlp, False, True)

        if nlp.dynamics_type.dynamic_function:
            ConfigureProblem.configure_dynamics_function(ocp, nlp, DynamicsFunctions.custom)
        else:
            ConfigureProblem.configure_dynamics_function(
                ocp, nlp, DynamicsFunctions.torque_activations_driven, with_contact=with_contact
            )

        if with_contact:
            ConfigureProblem.configure_contact_function(
                ocp, nlp, DynamicsFunctions.forces_from_torque_activation_driven
            )
        ConfigureProblem.configure_soft_contact_function(ocp, nlp)

    @staticmethod
    def joints_acceleration_driven(ocp, nlp, rigidbody_dynamics: RigidBodyDynamics = RigidBodyDynamics.ODE):
        """
        Configure the dynamics for a joints acceleration driven program
        (states are q and qdot, controls are qddot_joints)

        Parameters
        ----------
        ocp: OptimalControlProgram
            A reference to the ocp
        nlp: NonLinearProgram
            A reference to the phase
        rigidbody_dynamics: RigidBodyDynamics
            which rigidbody dynamics should be used

        """
        if rigidbody_dynamics != RigidBodyDynamics.ODE:
            raise NotImplementedError("Implicit dynamics not implemented yet.")

        ConfigureProblem.configure_q(ocp, nlp, as_states=True, as_controls=False)
        ConfigureProblem.configure_qdot(ocp, nlp, as_states=True, as_controls=False)
        # Configure qddot joints
        nb_root = nlp.model.nbRoot()
        if not nb_root > 0:
            raise RuntimeError("Model must have at least one DoF on root.")

        name_qddot_joints = [str(i + nb_root) for i in range(nlp.model.nbQddot() - nb_root)]
        ConfigureProblem.configure_new_variable(
            "qddot_joints", name_qddot_joints, ocp, nlp, as_states=False, as_controls=True
        )
        ConfigureProblem.configure_dynamics_function(
            ocp, nlp, DynamicsFunctions.joints_acceleration_driven, expand=False
        )

    @staticmethod
    def muscle_driven(
        ocp,
        nlp,
        with_excitations: bool = False,
        fatigue: FatigueList = None,
        with_torque: bool = False,
        with_contact: bool = False,
        rigidbody_dynamics: RigidBodyDynamics = RigidBodyDynamics.ODE,
    ):
        """
        Configure the dynamics for a muscle driven program.
        If with_excitations is set to True, then the muscle muscle activations are computed from the muscle dynamics.
        The tau from muscle is computed using the muscle activations.
        If with_torque is set to True, then tau are used as supplementary force in the
        case muscles are too weak.

        Parameters
        ----------
        ocp: OptimalControlProgram
            A reference to the ocp
        nlp: NonLinearProgram
            A reference to the phase
        with_excitations: bool
            If the dynamic should include the muscle dynamics
        fatigue: FatigueList
            The list of fatigue parameters
        with_torque: bool
            If the dynamic should be added with residual torques
        with_contact: bool
            If the dynamic with contact should be used
        rigidbody_dynamics: RigidBodyDynamics
            which rigidbody dynamics should be used

        """

        if fatigue is not None and "tau" in fatigue and not with_torque:
            raise RuntimeError("Residual torques need to be used to apply fatigue on torques")

        if rigidbody_dynamics not in (RigidBodyDynamics.DAE_INVERSE_DYNAMICS, RigidBodyDynamics.ODE):
            raise NotImplementedError("MUSCLE_DRIVEN cannot be used with this enum RigidBodyDynamics yet")

<<<<<<< HEAD
        ConfigureProblem.configure_q(ocp, nlp, True, False)
        ConfigureProblem.configure_qdot(ocp, nlp, True, False)
=======
        ConfigureProblem.configure_q(nlp, True, False)
        ConfigureProblem.configure_qdot(nlp, True, False, True)
        ConfigureProblem.configure_qddot(nlp, False, False, True)
>>>>>>> 2534f31a
        if with_torque:
            ConfigureProblem.configure_tau(ocp, nlp, False, True, fatigue=fatigue)
        ConfigureProblem.configure_muscles(ocp, nlp, with_excitations, True, fatigue=fatigue)

        if rigidbody_dynamics == RigidBodyDynamics.DAE_INVERSE_DYNAMICS:
            ConfigureProblem.configure_qddot(ocp, nlp, False, True)
            ocp.implicit_constraints.add(
                ImplicitConstraintFcn.TAU_FROM_MUSCLE_EQUAL_INVERSE_DYNAMICS,
                node=Node.ALL_SHOOTING,
                penalty_type=ConstraintType.IMPLICIT,
                phase=nlp.phase_idx,
            )

        if nlp.dynamics_type.dynamic_function:
            ConfigureProblem.configure_dynamics_function(ocp, nlp, DynamicsFunctions.custom)
        else:
            ConfigureProblem.configure_dynamics_function(
                ocp,
                nlp,
                DynamicsFunctions.muscles_driven,
                with_contact=with_contact,
                fatigue=fatigue,
                with_torque=with_torque,
                rigidbody_dynamics=rigidbody_dynamics,
            )

        if with_contact:
            ConfigureProblem.configure_contact_function(ocp, nlp, DynamicsFunctions.forces_from_muscle_driven)
        ConfigureProblem.configure_soft_contact_function(ocp, nlp)

    @staticmethod
    def configure_dynamics_function(ocp, nlp, dyn_func, expand: bool = True, **extra_params):
        """
        Configure the dynamics of the system

        Parameters
        ----------
        ocp: OptimalControlProgram
            A reference to the ocp
        nlp: NonLinearProgram
            A reference to the phase
        dyn_func: Callable[states, controls, param]
            The function to get the derivative of the states
        expand: bool
            If the dynamics should be expanded with casadi
        """

        nlp.parameters = ocp.v.parameters_in_list

        dynamics_eval = dyn_func(nlp.states.mx_reduced, nlp.controls.mx_reduced, nlp.parameters.mx, nlp, **extra_params)
        dynamics_dxdt = dynamics_eval.dxdt
        if isinstance(dynamics_dxdt, (list, tuple)):
            dynamics_dxdt = vertcat(*dynamics_dxdt)

        nlp.dynamics_func = Function(
            "ForwardDyn",
            [nlp.states.mx_reduced, nlp.controls.mx_reduced, nlp.parameters.mx],
            [dynamics_dxdt],
            ["x", "u", "p"],
            ["xdot"],
        )
        if expand:
            nlp.dynamics_func = nlp.dynamics_func.expand()

        if dynamics_eval.defects is not None:
            nlp.implicit_dynamics_func = Function(
                "DynamicsDefects",
                [nlp.states.mx_reduced, nlp.controls.mx_reduced, nlp.parameters.mx, nlp.states_dot.mx_reduced],
                [dynamics_eval.defects],
                ["x", "u", "p", "xdot"],
                ["defects"],
            ).expand()

    @staticmethod
    def configure_contact_function(ocp, nlp, dyn_func: Callable, **extra_params):
        """
        Configure the contact points

        Parameters
        ----------
        ocp: OptimalControlProgram
            A reference to the ocp
        nlp: NonLinearProgram
            A reference to the phase
        dyn_func: Callable[states, controls, param]
            The function to get the values of contact forces from the dynamics
        """

        nlp.contact_forces_func = Function(
            "contact_forces_func",
            [nlp.states.mx_reduced, nlp.controls.mx_reduced, nlp.parameters.mx],
            [dyn_func(nlp.states.mx_reduced, nlp.controls.mx_reduced, nlp.parameters.mx, nlp, **extra_params)],
            ["x", "u", "p"],
            ["contact_forces"],
        ).expand()

        all_contact_names = []
        for elt in ocp.nlp:
            all_contact_names.extend(
                [name.to_string() for name in elt.model.contactNames() if name.to_string() not in all_contact_names]
            )

        if "contact_forces" in nlp.plot_mapping:
            phase_mappings = nlp.plot_mapping["contact_forces"]
        else:
            contact_names_in_phase = [name.to_string() for name in nlp.model.contactNames()]
            phase_mappings = Mapping([i for i, c in enumerate(all_contact_names) if c in contact_names_in_phase])

        nlp.plot["contact_forces"] = CustomPlot(
            lambda t, x, u, p: nlp.contact_forces_func(x, u, p),
            plot_type=PlotType.INTEGRATED,
            axes_idx=phase_mappings,
            legend=all_contact_names,
        )

    @staticmethod
    def configure_soft_contact_function(ocp, nlp):
        """
        Configure the soft contact sphere

        Parameters
        ----------
        ocp: OptimalControlProgram
            A reference to the ocp
        nlp: NonLinearProgram
            A reference to the phase
        """

        global_soft_contact_force_func = MX.zeros(nlp.model.nbSoftContacts() * 6, 1)
        n = nlp.model.nbQ()
        component_list = ["Mx", "My", "Mz", "Fx", "Fy", "Fz"]

        for i_sc in range(nlp.model.nbSoftContacts()):
            soft_contact = nlp.model.softContact(i_sc)

            global_soft_contact_force_func[i_sc * 6 : (i_sc + 1) * 6, :] = (
                biorbd.SoftContactSphere(soft_contact)
                .computeForceAtOrigin(nlp.model, nlp.states.mx_reduced[:n], nlp.states.mx_reduced[n:])
                .to_mx()
            )
        nlp.soft_contact_forces_func = Function(
            "soft_contact_forces_func",
            [nlp.states.mx_reduced, nlp.controls.mx_reduced, nlp.parameters.mx],
            [global_soft_contact_force_func],
            ["x", "u", "p"],
            ["soft_contact_forces"],
        ).expand()

        for i_sc in range(nlp.model.nbSoftContacts()):
            all_soft_contact_names = []
            all_soft_contact_names.extend(
                [
                    f"{nlp.model.softContactName(i_sc).to_string()}_{name}"
                    for name in component_list
                    if nlp.model.softContactName(i_sc).to_string() not in all_soft_contact_names
                ]
            )

            if "soft_contact_forces" in nlp.plot_mapping:
                phase_mappings = nlp.plot_mapping["soft_contact_forces"]
            else:
                soft_contact_names_in_phase = [
                    f"{nlp.model.softContactName(i_sc).to_string()}_{name}"
                    for name in component_list
                    if nlp.model.softContactName(i_sc).to_string() not in all_soft_contact_names
                ]
                phase_mappings = Mapping(
                    [i for i, c in enumerate(all_soft_contact_names) if c in soft_contact_names_in_phase]
                )
            nlp.plot[f"soft_contact_forces_{nlp.model.softContactName(i_sc).to_string()}"] = CustomPlot(
                lambda t, x, u, p: nlp.soft_contact_forces_func(x, u, p)[(i_sc * 6) : ((i_sc + 1) * 6), :],
                plot_type=PlotType.INTEGRATED,
                axes_idx=phase_mappings,
                legend=all_soft_contact_names,
            )

    @staticmethod
    def _manage_fatigue_to_new_variable(
        name: str,
        name_elements: list,
        ocp,
        nlp,
        as_states: bool,
        as_controls: bool,
        fatigue: FatigueList = None,
    ):
        if fatigue is None or name not in fatigue:
            return False

        if not as_controls:
            raise NotImplementedError("Fatigue not applied on controls is not implemented yet")

        fatigue_var = fatigue[name]
        meta_suffixes = fatigue_var.suffix

        # Only homogeneous fatigue model are implement
        fatigue_suffix = fatigue_var[0].models.models[meta_suffixes[0]].suffix(VariableType.STATES)
        multi_interface = isinstance(fatigue_var[0].models, MultiFatigueInterface)
        split_controls = fatigue_var[0].models.split_controls
        for dof in fatigue_var:
            for key in dof.models.models:
                if dof.models.models[key].suffix(VariableType.STATES) != fatigue_suffix:
                    raise ValueError(f"Fatigue for {name} must be of all same types")
                if isinstance(dof.models, MultiFatigueInterface) != multi_interface:
                    raise ValueError("multi_interface must be the same for all the elements")
                if dof.models.split_controls != split_controls:
                    raise ValueError("split_controls must be the same for all the elements")

        # Prepare the plot that will combine everything
        n_elements = len(name_elements)

        legend = [f"{name}_{i}" for i in name_elements]
        fatigue_plot_name = f"fatigue_{name}"
        nlp.plot[fatigue_plot_name] = CustomPlot(
            lambda t, x, u, p: x[:n_elements, :] * np.nan,
            plot_type=PlotType.INTEGRATED,
            legend=legend,
            bounds=Bounds(-1, 1),
        )
        control_plot_name = f"{name}_controls" if not multi_interface and split_controls else f"{name}"
        nlp.plot[control_plot_name] = CustomPlot(
            lambda t, x, u, p: u[:n_elements, :] * np.nan, plot_type=PlotType.STEP, legend=legend
        )

        var_names_with_suffix = []
        color = fatigue_var[0].models.color()
        fatigue_color = [fatigue_var[0].models.models[m].color() for m in fatigue_var[0].models.models]
        plot_factor = fatigue_var[0].models.plot_factor()
        for i, meta_suffix in enumerate(meta_suffixes):
            var_names_with_suffix.append(f"{name}_{meta_suffix}" if not multi_interface else f"{name}")

            try:
                ConfigureProblem._adjust_mapping(var_names_with_suffix[-1], [name], nlp)
            except RuntimeError as message:
                if message.args[0] != "Could not adjust mapping with the reference_keys provided":
                    raise RuntimeError(message)

            if split_controls:
                ConfigureProblem.configure_new_variable(
                    var_names_with_suffix[-1], name_elements, ocp, nlp, as_states, as_controls, skip_plot=True
                )
                nlp.plot[f"{var_names_with_suffix[-1]}_controls"] = CustomPlot(
                    lambda t, x, u, p, key: u[nlp.controls[key].index, :],
                    plot_type=PlotType.STEP,
                    combine_to=control_plot_name,
                    key=var_names_with_suffix[-1],
                    color=color[i],
                )
            elif i == 0:
                ConfigureProblem.configure_new_variable(
                    f"{name}", name_elements, ocp, nlp, as_states, as_controls, skip_plot=True
                )
                nlp.plot[f"{name}_controls"] = CustomPlot(
                    lambda t, x, u, p, key: u[nlp.controls[key].index, :],
                    plot_type=PlotType.STEP,
                    combine_to=control_plot_name,
                    key=f"{name}",
                    color=color[i],
                )

            for p, params in enumerate(fatigue_suffix):
                name_tp = f"{var_names_with_suffix[-1]}_{params}"
                ConfigureProblem._adjust_mapping(name_tp, [var_names_with_suffix[-1]], ocp, nlp)
                ConfigureProblem.configure_new_variable(name_tp, name_elements, ocp, nlp, True, False, skip_plot=True)
                nlp.plot[name_tp] = CustomPlot(
                    lambda t, x, u, p, key, mod: mod * x[nlp.states[key].index, :],
                    plot_type=PlotType.INTEGRATED,
                    combine_to=fatigue_plot_name,
                    key=name_tp,
                    color=fatigue_color[i][p],
                    mod=plot_factor[i],
                )

        # Create a fake accessor for the name of the controls so it can be directly called in nlp.controls
        if split_controls:
            ConfigureProblem.append_faked_optim_var(name, nlp.controls, var_names_with_suffix)
        else:
            for meta_suffix in var_names_with_suffix:
                ConfigureProblem.append_faked_optim_var(meta_suffix, nlp.controls, [name])

        return True

    @staticmethod
    def configure_new_variable(
        name: str,
        name_elements: list,
        ocp,
        nlp,
        as_states: bool,
        as_controls: bool,
        as_states_dot: bool = False,
        fatigue: FatigueList = None,
        combine_name: str = None,
        combine_state_control_plot: bool = False,
        skip_plot: bool = False,
        axes_idx: Mapping = None,
    ):
        """
        Add a new variable to the states/controls pool

        Parameters
        ----------
        name: str
            The name of the new variable to add
        name_elements: list[str]
            The name of each element of the vector
        nlp: NonLinearProgram
            A reference to the phase
        as_states: bool
            If the new variable should be added to the state variable set
        as_states_dot: bool
            If the new variable should be added to the state_dot variable set
        as_controls: bool
            If the new variable should be added to the control variable set
        fatigue: FatigueList
            The list of fatigable item
        combine_name: str
            The name of a previously added plot to combine to
        combine_state_control_plot: bool
            If states and controls plot should be combined. Only effective if as_states and as_controls are both True
        skip_plot: bool
            If no plot should be automatically added
        """

        if combine_state_control_plot and combine_name is not None:
            raise ValueError("combine_name and combine_state_control_plot cannot be defined simultaneously")

        def define_cx(n_col: int) -> list:
            _cx = [nlp.cx() for _ in range(n_col)]
            for idx in nlp.variable_mappings[name].to_first.map_idx:
                if idx is None:
                    continue
                for j in range(len(_cx)):
                    sign = "-" if np.sign(idx) < 0 else ""
                    _cx[j] = vertcat(
                        _cx[j], nlp.cx.sym(f"{sign}{name}_{name_elements[abs(idx)]}_{nlp.phase_idx}_{j}", 1, 1)
                    )
            return _cx

        if ConfigureProblem._manage_fatigue_to_new_variable(
            name, name_elements, ocp, nlp, as_states, as_controls, fatigue
        ):
            # If the element is fatigable, this function calls back configure_new_variable to fill everything.
            # Therefore, we can exist now
            return

        if name not in nlp.variable_mappings:
            nlp.variable_mappings[name] = BiMapping(range(len(name_elements)), range(len(name_elements)))

        copy_states = False
        if nlp.use_states_from_phase_idx is not None:
            if nlp.use_states_from_phase_idx < nlp.phase_idx:
                if name in ocp.nlp[nlp.use_states_from_phase_idx].states:
                    copy_states = True

        copy_controls = False
        if nlp.use_controls_from_phase_idx is not None:
            if nlp.use_controls_from_phase_idx < nlp.phase_idx:
                if name in ocp.nlp[nlp.use_controls_from_phase_idx].controls:
                    copy_controls = True

        copy_states_dot = False
        if nlp.use_states_dot_from_phase_idx is not None:
            if nlp.use_states_dot_from_phase_idx < nlp.phase_idx:
                if name in ocp.nlp[nlp.use_states_dot_from_phase_idx].states_dot:
                    copy_states_dot = True

        mx_states = [] if not copy_states else [ocp.nlp[nlp.use_states_from_phase_idx].states[name].mx]
        mx_controls = [] if not copy_controls else [ocp.nlp[nlp.use_controls_from_phase_idx].controls[name].mx]
        mx_states_dot = [] if not copy_states_dot else [ocp.nlp[nlp.use_states_dot_from_phase_idx].states_dot[name].mx]

        # if mapping on variables, what do we do with mapping on the nodes ?

        for i in nlp.variable_mappings[name].to_second.map_idx:
            var_name = f"{'-' if np.sign(i) < 0 else ''}{name}_{name_elements[abs(i)]}_MX" if i is not None else "zero"

            if not copy_states:
                mx_states.append(MX.sym(var_name, 1, 1))

            if not copy_controls:
                mx_controls.append(MX.sym(var_name, 1, 1))

            if not copy_states_dot:
                mx_states_dot.append(MX.sym(var_name, 1, 1))

        mx_states = vertcat(*mx_states)
        mx_controls = vertcat(*mx_controls)
        mx_states_dot = vertcat(*mx_states_dot)

        if not axes_idx:
            axes_idx = Mapping(range(len(name_elements)))

        legend = []
        for idx, name_el in enumerate(name_elements):
            if idx is not None and idx in axes_idx.map_idx:
                current_legend = f"{name}_{name_el}"
                for i in range(ocp.n_phases):
                    if as_states:
                        current_legend += f"-{ocp.nlp[i].use_states_from_phase_idx}"
                    if as_controls:
                        current_legend += f"-{ocp.nlp[i].use_controls_from_phase_idx}"
                legend += [current_legend]

        if as_states:
            n_cx = nlp.ode_solver.polynomial_degree + 2 if isinstance(nlp.ode_solver, OdeSolver.COLLOCATION) else 2
            cx = (
                ocp.nlp[nlp.use_states_from_phase_idx].states[name].original_cx
                if copy_states
                else define_cx(n_col=n_cx)
            )

            nlp.states.append(name, cx, mx_states, nlp.variable_mappings[name])
            if not skip_plot:
                nlp.plot[f"{name}_states"] = CustomPlot(
                    lambda t, x, u, p: x[nlp.states[name].index, :],
                    plot_type=PlotType.INTEGRATED,
                    axes_idx=axes_idx,
                    legend=legend,
                    combine_to=combine_name,
                )

        if as_controls:
            cx = (
                ocp.nlp[nlp.use_controls_from_phase_idx].controls[name].original_cx
                if copy_controls
                else define_cx(n_col=2)
            )

            nlp.controls.append(name, cx, mx_controls, nlp.variable_mappings[name])

            plot_type = PlotType.PLOT if nlp.control_type == ControlType.LINEAR_CONTINUOUS else PlotType.STEP
            if not skip_plot:
                nlp.plot[f"{name}_controls"] = CustomPlot(
                    lambda t, x, u, p: u[nlp.controls[name].index, :],
                    plot_type=plot_type,
                    axes_idx=axes_idx,
                    legend=legend,
                    combine_to=f"{name}_states" if as_states and combine_state_control_plot else combine_name,
                )

        if as_states_dot:
            n_cx = nlp.ode_solver.polynomial_degree + 1 if isinstance(nlp.ode_solver, OdeSolver.COLLOCATION) else 2
            cx = (
                ocp.nlp[nlp.use_states_dot_from_phase_idx].states_dot[name].original_cx
                if copy_states_dot
                else define_cx(n_col=n_cx)
            )

            nlp.states_dot.append(name, cx, mx_states_dot, nlp.variable_mappings[name])

    @staticmethod
    def configure_q(ocp, nlp, as_states: bool, as_controls: bool, as_states_dot: bool = False):
        """
        Configure the generalized coordinates

        Parameters
        ----------
        nlp: NonLinearProgram
            A reference to the phase
        as_states: bool
            If the generalized coordinates should be a state
        as_controls: bool
            If the generalized coordinates should be a control
        as_states_dot: bool
            If the generalized velocities should be a state_dot
        """

        name = "q"
        name_q = [name.to_string() for name in nlp.model.nameDof()]
        axes_idx = ConfigureProblem._apply_phase_mapping(ocp, nlp, name)
        ConfigureProblem.configure_new_variable(
            name,
            name_q,
            ocp,
            nlp,
            as_states,
            as_controls,
            as_states_dot,
            axes_idx=axes_idx,
        )

    @staticmethod
    def configure_qdot(ocp, nlp, as_states: bool, as_controls: bool, as_states_dot: bool = False):
        """
        Configure the generalized velocities

        Parameters
        ----------
        nlp: NonLinearProgram
            A reference to the phase
        as_states: bool
            If the generalized velocities should be a state
        as_controls: bool
            If the generalized velocities should be a control
        as_states_dot: bool
            If the generalized velocities should be a state_dot
        """

        name = "qdot"
        name_qdot = ConfigureProblem._get_kinematics_based_names(nlp, name)
        ConfigureProblem._adjust_mapping(name, ["q", "qdot", "taudot"], nlp)
        axes_idx = ConfigureProblem._apply_phase_mapping(ocp, nlp, name)
        ConfigureProblem.configure_new_variable(
            name, name_qdot, ocp, nlp, as_states, as_controls, as_states_dot, axes_idx=axes_idx
        )

    @staticmethod
    def configure_qddot(ocp, nlp, as_states: bool, as_controls: bool, as_states_dot: bool = False):
        """
        Configure the generalized accelerations

        Parameters
        ----------
        nlp: NonLinearProgram
            A reference to the phase
        as_states: bool
            If the generalized velocities should be a state
        as_controls: bool
            If the generalized velocities should be a control
        as_states_dot: bool
            If the generalized accelerations should be a state_dot
        """

        name = "qddot"
        name_qddot = ConfigureProblem._get_kinematics_based_names(nlp, name)
        ConfigureProblem._adjust_mapping(name, ["q", "qdot"], nlp)
        axes_idx = ConfigureProblem._apply_phase_mapping(ocp, nlp, name)
        ConfigureProblem.configure_new_variable(
            name, name_qddot, ocp, nlp, as_states, as_controls, as_states_dot, axes_idx=axes_idx
        )

    @staticmethod
    def configure_qdddot(ocp, nlp, as_states: bool, as_controls: bool):
        """
        Configure the generalized accelerations

        Parameters
        ----------
        nlp: NonLinearProgram
            A reference to the phase
        as_states: bool
            If the generalized velocities should be a state
        as_controls: bool
            If the generalized velocities should be a control
        """

        name = "qdddot"
        name_qdddot = ConfigureProblem._get_kinematics_based_names(nlp, name)
        ConfigureProblem._adjust_mapping(name, ["q", "qdot", "qddot"], nlp)
        axes_idx = ConfigureProblem._apply_phase_mapping(ocp, nlp, name)
        ConfigureProblem.configure_new_variable(name, name_qdddot, ocp, nlp, as_states, as_controls, axes_idx=axes_idx)

    @staticmethod
    def configure_tau(ocp, nlp, as_states: bool, as_controls: bool, fatigue: FatigueList = None):
        """
        Configure the generalized forces

        Parameters
        ----------
        nlp: NonLinearProgram
            A reference to the phase
        as_states: bool
            If the generalized forces should be a state
        as_controls: bool
            If the generalized forces should be a control
        fatigue: FatigueList
            If the dynamics with fatigue should be declared
        """

        name = "tau"
        name_tau = ConfigureProblem._get_kinematics_based_names(nlp, name)
        ConfigureProblem._adjust_mapping(name, ["qdot", "taudot"], nlp)
        axes_idx = ConfigureProblem._apply_phase_mapping(ocp, nlp, name)
        ConfigureProblem.configure_new_variable(
            name, name_tau, ocp, nlp, as_states, as_controls, fatigue=fatigue, axes_idx=axes_idx
        )

    @staticmethod
    def append_faked_optim_var(name, optim_var, keys: list):
        """
        Add a fake optim var by combining vars in keys

        Parameters
        ----------
        optim_var: OptimizationVariableList
            states or controls
        keys: list
            The list of keys to combine
        """

        index = []
        mx = MX()
        to_second = []
        to_first = []
        for key in keys:
            index.extend(list(optim_var[key].index))
            mx = vertcat(mx, optim_var[key].mx)
            to_second.extend(list(np.array(optim_var[key].mapping.to_second.map_idx) + len(to_second)))
            to_first.extend(list(np.array(optim_var[key].mapping.to_first.map_idx) + len(to_first)))

        optim_var.append_fake(name, index, mx, BiMapping(to_second, to_first))

    @staticmethod
    def configure_taudot(ocp, nlp, as_states: bool, as_controls: bool):
        """
        Configure the generalized forces derivative

        Parameters
        ----------
        nlp: NonLinearProgram
            A reference to the phase
        as_states: bool
            If the generalized force derivatives should be a state
        as_controls: bool
            If the generalized force derivatives should be a control
        """

        name = "taudot"
        name_taudot = ConfigureProblem._get_kinematics_based_names(nlp, name)
        ConfigureProblem._adjust_mapping(name, ["qdot", "tau"], nlp)
        axes_idx = ConfigureProblem._apply_phase_mapping(ocp, nlp, name)
        ConfigureProblem.configure_new_variable(name, name_taudot, ocp, nlp, as_states, as_controls, axes_idx=axes_idx)

    @staticmethod
    def configure_contact_forces(ocp, nlp, as_states: bool, as_controls: bool):
        """
        Configure the generalized forces derivative

        Parameters
        ----------
        nlp: NonLinearProgram
            A reference to the phase
        as_states: bool
            If the generalized force derivatives should be a state
        as_controls: bool
            If the generalized force derivatives should be a control
        """

        name_contact_forces = [name.to_string() for name in nlp.model.contactNames()]
        ConfigureProblem.configure_new_variable("fext", name_contact_forces, ocp, nlp, as_states, as_controls)

    @staticmethod
    def configure_soft_contact_forces(ocp, nlp, as_states: bool, as_controls: bool):
        """
        Configure the generalized forces derivative

        Parameters
        ----------
        nlp: NonLinearProgram
            A reference to the phase
        as_states: bool
            If the generalized force derivatives should be a state
        as_controls: bool
            If the generalized force derivatives should be a control
        """
        name_soft_contact_forces = []
        component_list = ["fx", "fy", "fz"]  # TODO: find a better place to hold this or define it in biorbd ?
        for ii in range(nlp.model.nbSoftContacts()):
            name_soft_contact_forces.extend(
                [
                    f"{nlp.model.softContactName(ii).to_string()}_{name}"
                    for name in component_list
                    if nlp.model.softContactName(ii).to_string() not in name_soft_contact_forces
                ]
            )

        ConfigureProblem.configure_new_variable("fext", name_soft_contact_forces, ocp, nlp, as_states, as_controls)

    @staticmethod
    def configure_muscles(ocp, nlp, as_states: bool, as_controls: bool, fatigue: FatigueList = None):
        """
        Configure the muscles

        Parameters
        ----------
        nlp: NonLinearProgram
            A reference to the phase
        as_states: bool
            If the muscles should be a state
        as_controls: bool
            If the muscles should be a control
        fatigue: FatigueList
            The list of fatigue parameters
        """

        muscle_names = [names.to_string() for names in nlp.model.muscleNames()]
        ConfigureProblem.configure_new_variable(
            "muscles",
            muscle_names,
            ocp,
            nlp,
            as_states,
            as_controls,
            combine_state_control_plot=True,
            fatigue=fatigue,
        )

    @staticmethod
    def _adjust_mapping(key_to_adjust: str, reference_keys: list, nlp):
        """
        Automatic mapping duplicator basing the values on the another mapping

        Parameters
        ----------
        key_to_adjust: str
            The name of the variable to create if not already defined
        reference_keys: list[str]
            The reference keys, as soon one is found, it is used and the function returns
        nlp: NonLinearProgram
            A reference to the phase
        """

        if key_to_adjust not in nlp.variable_mappings:
            for n in reference_keys:
                if n in nlp.variable_mappings:
                    if n == "q":
                        q_map = list(nlp.variable_mappings[n].to_first.map_idx)
                        target = list(range(nlp.model.nbQ()))
                        if nlp.model.nbQuat() > 0:
                            if q_map != target:
                                raise RuntimeError(
                                    "It is not possible to define a q mapping without a qdot or tau mapping"
                                    "while the model has quaternions"
                                )
                            target = list(range(nlp.model.nbQdot()))
                        nlp.variable_mappings[key_to_adjust] = BiMapping(target, target)
                    else:
                        nlp.variable_mappings[key_to_adjust] = nlp.variable_mappings[n]
                    return
            raise RuntimeError("Could not adjust mapping with the reference_keys provided")

    @staticmethod
    def _apply_phase_mapping(ocp, nlp, name):
        if nlp.phase_mapping:
            if name in nlp.variable_mappings.keys():
                double_mapping = nlp.variable_mappings[name].to_first.map(nlp.phase_mapping.map_idx).T.tolist()[0]
                double_mapping = [int(double_mapping[i]) for i in range(len(double_mapping))]
            else:
                double_mapping = nlp.phase_mapping.map_idx
            axes_idx = Mapping(double_mapping)
        else:
            axes_idx = None
        return axes_idx


class DynamicsFcn(FcnEnum):
    """
    Selection of valid dynamics functions
    """

    TORQUE_DRIVEN = (ConfigureProblem.torque_driven,)
    TORQUE_DERIVATIVE_DRIVEN = (ConfigureProblem.torque_derivative_driven,)
    TORQUE_ACTIVATIONS_DRIVEN = (ConfigureProblem.torque_activations_driven,)
    JOINTS_ACCELERATION_DRIVEN = (ConfigureProblem.joints_acceleration_driven,)
    MUSCLE_DRIVEN = (ConfigureProblem.muscle_driven,)
    CUSTOM = (ConfigureProblem.custom,)


class Dynamics(OptionGeneric):
    """
    A placeholder for the chosen dynamics by the user

    Attributes
    ----------
    dynamic_function: Callable
        The custom dynamic function provided by the user
    configure: Callable
        The configuration function provided by the user that declares the NLP (states and controls),
        usually only necessary when defining custom functions
    expand: bool
        If the continuity constraint should be expand. This can be extensive on RAM

    """

    def __init__(
        self,
        dynamics_type: Union[Callable, DynamicsFcn],
        expand: bool = False,
        **params: Any,
    ):
        """
        Parameters
        ----------
        dynamics_type: Union[Callable, DynamicsFcn]
            The chosen dynamic functions
        params: Any
            Any parameters to pass to the dynamic and configure functions
        expand: bool
            If the continuity constraint should be expand. This can be extensive on RAM
        """

        configure = None
        if not isinstance(dynamics_type, DynamicsFcn):
            configure = dynamics_type
            dynamics_type = DynamicsFcn.CUSTOM
        else:
            if "configure" in params:
                configure = params["configure"]
                del params["configure"]

        dynamic_function = None
        if "dynamic_function" in params:
            dynamic_function = params["dynamic_function"]
            del params["dynamic_function"]

        super(Dynamics, self).__init__(type=dynamics_type, **params)
        self.dynamic_function = dynamic_function
        self.configure = configure
        self.expand = expand


class DynamicsList(UniquePerPhaseOptionList):
    """
    A list of Dynamics if more than one is required, typically when more than one phases are declared

    Methods
    -------
    add(dynamics: DynamicsFcn, **extra_parameters)
        Add a new Dynamics to the list
    print(self)
        Print the DynamicsList to the console
    """

    def add(self, dynamics_type: Union[Callable, Dynamics, DynamicsFcn], **extra_parameters: Any):
        """
        Add a new Dynamics to the list

        Parameters
        ----------
        dynamics_type: Union[Callable, Dynamics, DynamicsFcn]
            The chosen dynamic functions
        extra_parameters: dict
            Any parameters to pass to Dynamics
        """

        if isinstance(dynamics_type, Dynamics):
            self.copy(dynamics_type)

        else:
            super(DynamicsList, self)._add(dynamics_type=dynamics_type, option_type=Dynamics, **extra_parameters)

    def print(self):
        """
        Print the DynamicsList to the console
        """
        raise NotImplementedError("Printing of DynamicsList is not ready yet")<|MERGE_RESOLUTION|>--- conflicted
+++ resolved
@@ -494,14 +494,9 @@
         if rigidbody_dynamics not in (RigidBodyDynamics.DAE_INVERSE_DYNAMICS, RigidBodyDynamics.ODE):
             raise NotImplementedError("MUSCLE_DRIVEN cannot be used with this enum RigidBodyDynamics yet")
 
-<<<<<<< HEAD
         ConfigureProblem.configure_q(ocp, nlp, True, False)
-        ConfigureProblem.configure_qdot(ocp, nlp, True, False)
-=======
-        ConfigureProblem.configure_q(nlp, True, False)
-        ConfigureProblem.configure_qdot(nlp, True, False, True)
-        ConfigureProblem.configure_qddot(nlp, False, False, True)
->>>>>>> 2534f31a
+        ConfigureProblem.configure_qdot(ocp, nlp, True, False, True)
+        ConfigureProblem.configure_qddot(ocp, nlp, False, False, True)
         if with_torque:
             ConfigureProblem.configure_tau(ocp, nlp, False, True, fatigue=fatigue)
         ConfigureProblem.configure_muscles(ocp, nlp, with_excitations, True, fatigue=fatigue)
