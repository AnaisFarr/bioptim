--- conflicted
+++ resolved
@@ -95,10 +95,5 @@
     np.testing.assert_almost_equal(qdot[:, 0], np.array((0, 0, 0, 0)))
     np.testing.assert_almost_equal(qdot[:, -1], np.array((0, 0, 0, 0)))
     # initial and final controls
-<<<<<<< HEAD
     np.testing.assert_almost_equal(tau[:, 0], np.array([1.61499455, 9.97512191, 2.13907245, 0.89301203]))
-    np.testing.assert_almost_equal(tau[:, -1], np.array([-1.11715165, 10.14520729, -2.5377627 ,  0.37996436]))
-=======
-    np.testing.assert_almost_equal(tau[:, 0], np.array([23.62164829, 12.25908105, 31.52069123, 12.94722946]))
-    np.testing.assert_almost_equal(tau[:, -1], np.array([-16.65951013, 14.58726024, -36.10090342, 4.41782557]))
->>>>>>> bc28a632
+    np.testing.assert_almost_equal(tau[:, -1], np.array([-1.11715165, 10.14520729, -2.5377627 ,  0.37996436]))