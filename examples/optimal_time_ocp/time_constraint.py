--- conflicted
+++ resolved
@@ -34,12 +34,8 @@
     dynamics.add(DynamicsType.TORQUE_DRIVEN)
 
     # Constraints
-<<<<<<< HEAD
-    constraints = ({"type": Constraint.TIME_CONSTRAINT, "minimum": time_min, "maximum": time_max},)
-=======
     constraints = ConstraintList()
     constraints.add(Constraint.TIME_CONSTRAINT, instant=Instant.END, minimum=time_min, maximum=time_max)
->>>>>>> d162f6f8
 
     # Path constraint
     x_bounds = BoundsList()
